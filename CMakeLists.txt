cmake_minimum_required(VERSION 3.16)
project(integral)

# Set the C++ standard and verbosity
set(CMAKE_CXX_STANDARD 20)
set(CMAKE_VERBOSE_MAKEFILE ON)

# Include necessary modules
include(CheckCXXCompilerFlag)
include(CheckCXXSourceRuns)
include(CheckIPOSupported)

# Build options for different architectures
option(BUILD_NATIVE "Build with native optimizations" ON)
option(BUILD_VNNI512 "Build with AVX512 VNNI support" OFF)
option(BUILD_AVX512 "Build with AVX512 optimizations" OFF)
option(BUILD_AVX2_BMI2 "Build with AVX2 + BMI2 optimizations" OFF)
option(BUILD_AVX2 "Build with AVX2 optimizations" OFF)
option(BUILD_SSE41_POPCNT "Build with SSE4.1 + POPCNT optimizations" OFF)
option(BUILD_DEBUG "Build with debug information" OFF)

# Allow user to specify EVALFILE through CMake
set(EVALFILE "${EVALFILE}" CACHE STRING "Path to the evaluation (.nnue) file")
set(NNUE_URL "https://github.com/aronpetko/integral-networks/raw/main/integral.nnue")
set(NNUE_PATH "${PROJECT_SOURCE_DIR}/integral.nnue")

# Define the location to download the .nnue file if not provided
if (NOT EVALFILE)
    # Check if the .nnue file exists, if not, download it
    if (NOT EXISTS ${NNUE_PATH})
        message(STATUS "integral.nnue not found. Downloading from ${NNUE_URL}...")
        file(DOWNLOAD ${NNUE_URL} ${NNUE_PATH}
                STATUS DOWNLOAD_STATUS
                SHOW_PROGRESS
                )
        list(GET DOWNLOAD_STATUS 0 DOWNLOAD_STATUS_CODE)
        if (NOT ${DOWNLOAD_STATUS_CODE} EQUAL 0)
            message(FATAL_ERROR "Failed to download integral.nnue from ${NNUE_URL}")
        endif ()
    else ()
        message(STATUS "integral.nnue already exists. Skipping download.")
    endif ()
<<<<<<< HEAD

=======
>>>>>>> 3c09d3fc
    set(EVALFILE ${NNUE_PATH})
else()
    message(STATUS "Using user-specified EVALFILE: ${EVALFILE}")
endif()

# Architecture-specific flags
set(CXXFLAGS_NATIVE "-march=native")
set(CXXFLAGS_VNNI512 "-march=znver4 -mtune=znver4 -DBUILD_VNNI512 -DBUILD_FAST_PEXT")
set(CXXFLAGS_AVX512 "-march=x86-64-v4 -mtune=skylake-avx512 -DBUILD_AVX512 -DBUILD_FAST_PEXT")
set(CXXFLAGS_AVX2_BMI2 "-march=haswell -mtune=haswell -mavx2 -mbmi2 -DBUILD_AVX2_BMI2 -DBUILD_FAST_PEXT")
set(CXXFLAGS_AVX2 "-march=bdver4 -mno-tbm -mno-sse4a -mno-bmi2 -mtune=znver2 -DBUILD_AVX2")
set(CXXFLAGS_SSE41_POPCNT "-march=nehalem -mtune=sandybridge -DBUILD_SSE41_POPCNT")

# Apply the correct flags based on the build type
if (BUILD_DEBUG)
    set(CMAKE_BUILD_TYPE Debug)
    set(CMAKE_CXX_FLAGS "${CMAKE_CXX_FLAGS_DEBUG} -g -O0")
elseif (BUILD_VNNI512)
    set(CMAKE_CXX_FLAGS "${CMAKE_CXX_FLAGS} ${CXXFLAGS_VNNI512} -DBUILD_VNNI512")
elseif (BUILD_AVX512)
    set(CMAKE_CXX_FLAGS "${CMAKE_CXX_FLAGS} ${CXXFLAGS_AVX512} -DBUILD_AVX512")
elseif (BUILD_AVX2_BMI2)
    set(CMAKE_CXX_FLAGS "${CMAKE_CXX_FLAGS} ${CXXFLAGS_AVX2_BMI2} -DBUILD_AVX2_BMI2")
elseif (BUILD_AVX2)
    set(CMAKE_CXX_FLAGS "${CMAKE_CXX_FLAGS} ${CXXFLAGS_AVX2} -DBUILD_AVX2")
elseif (BUILD_SSE41_POPCNT)
    set(CMAKE_CXX_FLAGS "${CMAKE_CXX_FLAGS} ${CXXFLAGS_SSE41_POPCNT} -DBUILD_SSE41_POPCNT")
elseif (BUILD_NATIVE)
    set(CMAKE_CXX_FLAGS "${CMAKE_CXX_FLAGS} ${CXXFLAGS_NATIVE} -DBUILD_NATIVE")
endif ()

# Set common flags for release and debug builds
set(CMAKE_CXX_FLAGS_RELEASE "-pthread -O3 -funroll-loops -DNDEBUG")
set(CMAKE_CXX_FLAGS_DEBUG "-pthread")

# Check for Link-Time Optimization (LTO) support
check_ipo_supported(RESULT LTO_SUPPORTED)

if (LTO_SUPPORTED)
    set(CMAKE_INTERPROCEDURAL_OPTIMIZATION_RELEASE ON)
    set(CMAKE_INTERPROCEDURAL_OPTIMIZATION_RELWITHDEBINFO OFF)
    set(CMAKE_INTERPROCEDURAL_OPTIMIZATION_DEBUG OFF)
endif ()

# Add Clang-specific flags
if (CMAKE_CXX_COMPILER_ID STREQUAL "Clang")
    set(CMAKE_CXX_FLAGS "${CMAKE_CXX_FLAGS} -stdlib=libstdc++")
endif ()

# Static linking on Windows
if (WIN32)
    if (CMAKE_CXX_COMPILER_ID STREQUAL "Clang")
        set(CMAKE_EXE_LINKER_FLAGS "${CMAKE_EXE_LINKER_FLAGS} -Wl,/STACK:8388608")
    endif ()
    set(CMAKE_CXX_FLAGS "${CMAKE_CXX_FLAGS} -static")
endif ()

# Include third-party directories
include_directories(third-party/fathom)
include_directories(third-party/fmt/include)
add_definitions(-DFMT_HEADER_ONLY -DEVALFILE="${EVALFILE}")

# Collect all source files
file(GLOB_RECURSE SOURCES "src/*.cc" "src/*.h")

# Create the executable
add_executable(integral ${SOURCES}
        third-party/fathom/tbconfig.h
        third-party/fathom/tbprobe.h
        third-party/fathom/stdendian.h
        third-party/fathom/tbprobe.c
        src/data_gen/data_gen.h
        src/data_gen/format/binpack.h
        src/engine/search/cuckoo.cc)<|MERGE_RESOLUTION|>--- conflicted
+++ resolved
@@ -40,10 +40,7 @@
     else ()
         message(STATUS "integral.nnue already exists. Skipping download.")
     endif ()
-<<<<<<< HEAD
 
-=======
->>>>>>> 3c09d3fc
     set(EVALFILE ${NNUE_PATH})
 else()
     message(STATUS "Using user-specified EVALFILE: ${EVALFILE}")
