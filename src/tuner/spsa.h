--- conflicted
+++ resolved
@@ -10,13 +10,10 @@
 
 #ifdef SPSA_TUNE
 #define TUNABLE(name, value, min, max, disabled) \
-  inline Tunable<decltype(value)> name(#name, value, min, max, (max - min) / 20, disabled)
-<<<<<<< HEAD
-=======
+  inline Tunable<decltype(value)> name(#name, value, min, max, (max - min) / 15, disabled)
 
 #define TUNABLE_STEP(name, value, min, max, disabled, step) \
   inline Tunable<decltype(value)> name(#name, value, min, max, step, disabled)
->>>>>>> 5befd72a
 
 constexpr double kLearningRate = 0.002;
 
