#ifndef INTEGRAL_BOARD_H_
#define INTEGRAL_BOARD_H_

#include <memory>
#include <optional>
#include <utility>
#include <vector>

#include "../engine/evaluation/terms.h"
#include "../engine/search/transpo.h"
#include "../utils/zobrist.h"
#include "bitboard.h"
#include "fen.h"

class CastleRights {
 public:
  static constexpr int kKingsideIndex = 0;
  static constexpr int kQueensideIndex = 1;

  static constexpr std::array<std::array<U8, 2>, 2> kMasks = {
      {{CastleRightMasks::kWhiteKingside, CastleRightMasks::kWhiteQueenside},
       {CastleRightMasks::kBlackKingside, CastleRightMasks::kBlackQueenside}}};

  CastleRights() : rights_(0) {}

  bool operator==(const CastleRights &other) const {
    return rights_ == other.rights_;
  }

  [[nodiscard]] constexpr bool CanKingsideCastle(Color turn) const {
    return rights_ & kMasks[turn][kKingsideIndex];
  }

  [[nodiscard]] constexpr bool CanQueensideCastle(Color turn) const {
    return rights_ & kMasks[turn][kQueensideIndex];
  }

  [[nodiscard]] constexpr bool CanCastle(Color turn) const {
    return CanKingsideCastle(turn) || CanQueensideCastle(turn);
  }

  constexpr void SetCanCastle(Color turn, bool queenside) {
    if (queenside) {
      SetCanQueensideCastle(turn, true);
    } else {
      SetCanQueensideCastle(turn, false);
    }
  }

  constexpr void SetCanKingsideCastle(Color turn, bool value) {
    const U8 mask = kMasks[turn][kKingsideIndex];
    value ? rights_ |= mask : rights_ &= ~mask;
  }

  constexpr void SetCanQueensideCastle(Color turn, bool value) {
    const U8 mask = kMasks[turn][kQueensideIndex];
    value ? rights_ |= mask : rights_ &= ~mask;
  }

  constexpr void SetBothRights(Color turn, bool value) {
    const U8 mask =
        kMasks[turn][kKingsideIndex] | kMasks[turn][kQueensideIndex];
    value ? rights_ |= mask : rights_ &= ~mask;
  }

  U8 operator&=(U8 mask) {
    rights_ &= mask;
    return rights_;
  }

  [[nodiscard]] U8 AsU8() const {
    return rights_;
  }

 private:
  U8 rights_;
};

struct BoardState {
  BoardState()
      : turn(Color::kWhite),
        fifty_moves_clock(0),
        en_passant(Squares::kNoSquare),
        zobrist_key(0ULL),
        pawn_key(0ULL),
        non_pawn_keys({}),
        checkers(0ULL),
        pinned(0ULL),
        phase(0),
        king_bucket({}),
        half_moves(0) {
    piece_on_square.fill(PieceType::kNone);
  }

  template <bool update_key = true>
  void PlacePiece(Square square, PieceType piece_type, Color color) {
    // Add the piece to the bitboards and mailbox
    piece_bbs[piece_type].SetBit(square);
    side_bbs[color].SetBit(square);
    piece_on_square[square] = piece_type;

    // Incrementally update the piece/square scores
<<<<<<< HEAD
    const int our_bucket = king_bucket[color],
              their_bucket = king_bucket[FlipColor(color)];

    const Square rel_square = square.RelativeTo(color);
    piece_scores[color] +=
        eval::kNormalPieceSquareTable[our_bucket][piece_type]
                                     [rel_square];
=======
>>>>>>> 08b7d951
    piece_scores[color] += eval::kPieceValues[piece_type];

    // Incrementally update the current phase of the game
    phase += eval::kPhaseIncrements[piece_type];

    // Insert the piece to the hash
    if constexpr (update_key) {
      const int colored_piece = piece_type * 2 + color;
      zobrist_key ^= zobrist::pieces[colored_piece][square];

      if (piece_type == PieceType::kPawn) {
        pawn_key ^= zobrist::pieces[colored_piece][square];
      } else {
        non_pawn_keys[color] ^= zobrist::pieces[colored_piece][square];
      }
    }
  }

  template <bool update_key = true>
  void RemovePiece(Square square, Color color) {
    auto &piece_type = piece_on_square[square];

    // Remove the piece from the hash
    if constexpr (update_key) {
      const int colored_piece = piece_type * 2 + color;
      zobrist_key ^= zobrist::pieces[colored_piece][square];

      if (piece_type == PieceType::kPawn) {
        pawn_key ^= zobrist::pieces[colored_piece][square];
      } else {
        non_pawn_keys[color] ^= zobrist::pieces[colored_piece][square];
      }
    }

    // Clear the piece from the bitboards
    piece_bbs[piece_type].ClearBit(square);
    side_bbs[color].ClearBit(square);

    // Incrementally update the piece/square scores
<<<<<<< HEAD
    const int our_bucket = king_bucket[color],
              their_bucket = king_bucket[FlipColor(color)];

    const Square rel_square = square.RelativeTo(color);
    piece_scores[color] -=
        eval::kNormalPieceSquareTable[our_bucket][piece_type]
                                     [rel_square];
=======
    const Square rel_square = square.RelativeTo(color);
>>>>>>> 08b7d951
    piece_scores[color] -= eval::kPieceValues[piece_type];

    // Incrementally update the current phase of the game
    phase -= eval::kPhaseIncrements[piece_type];

    piece_type = PieceType::kNone;
  }

  [[nodiscard]] constexpr Color GetPieceColor(U8 square) const {
    if (side_bbs[Color::kWhite].IsSet(square)) return Color::kWhite;
    if (side_bbs[Color::kBlack].IsSet(square)) return Color::kBlack;
    return Color::kNoColor;
  }

<<<<<<< HEAD
  void RecalculatePieceScores() {
    const Square white_king_sq = King(Color::kWhite).GetLsb();
    const Square black_king_sq = King(Color::kBlack).GetLsb();
    king_bucket = {
        eval::kKingBucketLayout[black_king_sq],
        eval::kKingBucketLayout[white_king_sq.RelativeTo(Color::kWhite)]};
    piece_scores = {};

    for (Square square : Occupied()) {
      const auto color = GetPieceColor(square);
      const auto piece = GetPieceType(square);
      const int our_bucket = king_bucket[color],
                their_bucket = king_bucket[FlipColor(color)];
      piece_scores[color] += eval::kPieceValues[piece];
      piece_scores[color] +=
          eval::kNormalPieceSquareTable[our_bucket][piece]
                                       [square.RelativeTo(color)];
    }
  }

=======
>>>>>>> 08b7d951
  [[nodiscard]] constexpr PieceType GetPieceType(U8 square) const {
    return piece_on_square[square];
  }

  [[nodiscard]] constexpr int GetPieceAndColor(U8 square) const {
    const auto piece = GetPieceType(square);
    return piece != PieceType::kNone ? piece * 2 + GetPieceColor(square) : -1;
  }

  [[nodiscard]] constexpr bool PieceExists(Square square) const {
    return GetPieceType(square) != PieceType::kNone;
  }

  [[nodiscard]] constexpr BitBoard Occupied() const {
    return side_bbs[Color::kWhite] | side_bbs[Color::kBlack];
  }

  [[nodiscard]] constexpr const BitBoard &Occupied(Color side) const {
    return side_bbs[side];
  }

  [[nodiscard]] constexpr BitBoard KinglessOccupied() const {
    return (side_bbs[Color::kWhite] | side_bbs[Color::kBlack]) &
           ~piece_bbs[kKing];
  }

  [[nodiscard]] constexpr BitBoard KinglessOccupied(Color side) const {
    return side_bbs[side] & ~King(side);
  }

  [[nodiscard]] constexpr BitBoard Pawns(Color side) const {
    return piece_bbs[PieceType::kPawn] & side_bbs[side];
  }

  [[nodiscard]] constexpr const BitBoard &Pawns() const {
    return piece_bbs[PieceType::kPawn];
  }

  [[nodiscard]] constexpr BitBoard Knights(Color side) const {
    return piece_bbs[PieceType::kKnight] & side_bbs[side];
  }

  [[nodiscard]] constexpr const BitBoard &Knights() const {
    return piece_bbs[PieceType::kKnight];
  }

  [[nodiscard]] constexpr BitBoard Bishops(Color side) const {
    return piece_bbs[PieceType::kBishop] & side_bbs[side];
  }

  [[nodiscard]] constexpr const BitBoard &Bishops() const {
    return piece_bbs[PieceType::kBishop];
  }

  [[nodiscard]] constexpr BitBoard Rooks(Color side) const {
    return piece_bbs[PieceType::kRook] & side_bbs[side];
  }

  [[nodiscard]] constexpr const BitBoard &Rooks() const {
    return piece_bbs[PieceType::kRook];
  }

  [[nodiscard]] constexpr BitBoard Queens(Color side) const {
    return piece_bbs[PieceType::kQueen] & side_bbs[side];
  }

  [[nodiscard]] constexpr const BitBoard &Queens() const {
    return piece_bbs[PieceType::kQueen];
  }

  [[nodiscard]] constexpr BitBoard King(Color side) const {
    return piece_bbs[PieceType::kKing] & side_bbs[side];
  }

  [[nodiscard]] constexpr const BitBoard &Kings() const {
    return piece_bbs[PieceType::kKing];
  }

  [[nodiscard]] constexpr bool InCheck() const {
    return checkers != 0;
  }

  std::array<BitBoard, kNumPieceTypes> piece_bbs;
  std::array<BitBoard, 2> side_bbs;
  std::array<PieceType, kSquareCount> piece_on_square;
  Color turn;
  U16 fifty_moves_clock;
  U16 half_moves;
  Square en_passant;
  CastleRights castle_rights;
  U64 zobrist_key, pawn_key;
  std::array<U64, 2> non_pawn_keys;
  BitBoard checkers;
  BitBoard threats;
  BitBoard pinned;
  SideTable<ScorePair> piece_scores;
  int phase;
  SideTable<int> king_bucket;
};

class Board {
 public:
  Board();

  Board(const BoardState &state);

  inline BoardState &GetState() {
    return state_;
  }

  void SetFromFen(std::string_view fen_str);

  void MakeMove(Move move);

  void MakeNullMove();

  void UndoMove();

  void PrintPieces();

  [[nodiscard]] bool IsMovePseudoLegal(Move move);

  [[nodiscard]] bool IsMoveLegal(Move move);

  [[nodiscard]] U64 PredictKeyAfter(Move move);

  [[nodiscard]] bool HasRepeated(U16 ply);

  [[nodiscard]] bool IsDraw(U16 ply);

  void CalculateKingThreats();

  void CalculateThreats();

 private:
  void HandleCastling(Move move);

 private:
  BoardState state_;
  List<BoardState, kMaxGamePly> history_;
};

#endif  // INTEGRAL_BOARD_H_<|MERGE_RESOLUTION|>--- conflicted
+++ resolved
@@ -100,16 +100,6 @@
     piece_on_square[square] = piece_type;
 
     // Incrementally update the piece/square scores
-<<<<<<< HEAD
-    const int our_bucket = king_bucket[color],
-              their_bucket = king_bucket[FlipColor(color)];
-
-    const Square rel_square = square.RelativeTo(color);
-    piece_scores[color] +=
-        eval::kNormalPieceSquareTable[our_bucket][piece_type]
-                                     [rel_square];
-=======
->>>>>>> 08b7d951
     piece_scores[color] += eval::kPieceValues[piece_type];
 
     // Incrementally update the current phase of the game
@@ -149,17 +139,7 @@
     side_bbs[color].ClearBit(square);
 
     // Incrementally update the piece/square scores
-<<<<<<< HEAD
-    const int our_bucket = king_bucket[color],
-              their_bucket = king_bucket[FlipColor(color)];
-
     const Square rel_square = square.RelativeTo(color);
-    piece_scores[color] -=
-        eval::kNormalPieceSquareTable[our_bucket][piece_type]
-                                     [rel_square];
-=======
-    const Square rel_square = square.RelativeTo(color);
->>>>>>> 08b7d951
     piece_scores[color] -= eval::kPieceValues[piece_type];
 
     // Incrementally update the current phase of the game
@@ -174,7 +154,6 @@
     return Color::kNoColor;
   }
 
-<<<<<<< HEAD
   void RecalculatePieceScores() {
     const Square white_king_sq = King(Color::kWhite).GetLsb();
     const Square black_king_sq = King(Color::kBlack).GetLsb();
@@ -195,8 +174,6 @@
     }
   }
 
-=======
->>>>>>> 08b7d951
   [[nodiscard]] constexpr PieceType GetPieceType(U8 square) const {
     return piece_on_square[square];
   }
