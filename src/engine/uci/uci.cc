--- conflicted
+++ resolved
@@ -12,7 +12,6 @@
 
 namespace uci {
 
-<<<<<<< HEAD
 namespace options {
 
 void Initialize() {
@@ -24,21 +23,8 @@
     eval::pawn_cache.Resize(option.GetValue<int>());
   });
   listener.AddOption<OptionVisibility::kPublic>("Threads", 1, 1, 1);
-  listener.AddOption<OptionVisibility::kPublic>("Move Overhead", 50, 0, 10000);
+  listener.AddOption<OptionVisibility::kPublic>("Move Overhead", 10, 0, 10000);
   // clang-format on
-=======
-void InitializeOptions() {
-  AddOption<OptionVisibility::kPublic>(
-      "Hash", 64, 1, 1048576, [](Option &option) {
-        transposition_table.Resize(option.GetValue<int>());
-      });
-  AddOption<OptionVisibility::kPublic>(
-      "Pawn Cache", 1, 1, 1048576, [](Option &option) {
-        eval::pawn_cache.Resize(option.GetValue<int>());
-      });
-  AddOption<OptionVisibility::kPublic>("Threads", 1, 1, 1);
-  AddOption<OptionVisibility::kPublic>("Move Overhead", 10, 0, 10000);
->>>>>>> ba78f44c
 }
 
 }  // namespace options
@@ -96,6 +82,8 @@
 
     const auto move_time = cmd->ParseArgument<int>("movetime");
     if (move_time) time_config.move_time = *move_time;
+
+    if (cmd->ArgumentExists("infinite")) time_config.infinite = true;
 
     const Color turn = board.GetState().turn;
     time_config.time_left = time_left[turn];
@@ -226,10 +214,7 @@
 #endif
 
   if (args[1] && std::string(args[1]) == "bench") {
-    Board board;
     board.SetFromFen(fen::kStartFen);
-
-    Search search(board);
     search.NewGame();
 
     const int depth = arg_count == 3 ? std::stoi(args[2]) : 0;
@@ -239,7 +224,7 @@
 
   PrintAsciiLogo();
   fmt::println(
-      "    {} by \n", constants::kEngineName, constants::kEngineAuthor);
+      "    {} by {}\n", constants::kEngineName, constants::kEngineAuthor);
 
   listener.Listen();
 }
