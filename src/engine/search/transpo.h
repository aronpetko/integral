--- conflicted
+++ resolved
@@ -19,18 +19,14 @@
   };
 
   TranspositionTableEntry()
-<<<<<<< HEAD
-      : key(0), depth(0), score(kScoreNone), move(Move::NullMove()), bits({}) {}
-=======
       : key(0),
         depth(0),
         score(kScoreNone),
         static_eval(0),
         move(Move::NullMove()),
-        bits({}) {
+        bits(0) {
     SetFlag(kNone);
   }
->>>>>>> 08b7d951
 
   explicit TranspositionTableEntry(U64 key,
                                    U8 depth,
