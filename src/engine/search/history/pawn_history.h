#ifndef INTEGRAL_PAWN_HISTORY_H
#define INTEGRAL_PAWN_HISTORY_H

#include "../../../utils/multi_array.h"
#include "../stack.h"
#include "bonus.h"

namespace search::history {

TUNABLE(kPawnHistFill, -955, -3000, 0, false);

class PawnHistory {
 public:
  PawnHistory() : table_({}) {
<<<<<<< HEAD
    for (auto &one : table_) {
      for (auto &two : one) {
        for (auto &three : two) {
          for (auto &four : three) {
            four = kPawnHistFill;
          }
        }
      }
    }
=======
    table_.fill(-1000);
>>>>>>> 41652d48
  }

  void UpdateMoveScore(const BoardState &state, Move move, I16 bonus) {
    // Apply a linear dampening to the bonus as the depth increases
    I16 &score = table_[GetIndex(state)][state.turn]
                       [state.GetPieceType(move.GetFrom())][move.GetTo()];
    score += ScaleBonus(score, bonus);
  }

  void UpdateScore(const BoardState &state,
                   StackEntry *stack,
                   I16 depth,
                   MoveList &quiets) {
    const I16 bonus = HistoryBonus(depth);

    // Apply a linear dampening to the bonus as the depth increases
    UpdateMoveScore(state, stack->move, bonus);

    // Lower the score of the quiet moves that failed to raise alpha (gravity)
    const I16 penalty = HistoryPenalty(depth);
    for (int i = 0; i < quiets.Size(); i++) {
      UpdateMoveScore(state, quiets[i], penalty);
    }
  }

  [[nodiscard]] int GetScore(const BoardState &state, Move move) const {
    return table_[GetIndex(state)][state.turn]
                 [state.GetPieceType(move.GetFrom())][move.GetTo()];
  }

 private:
  [[nodiscard]] int GetIndex(const BoardState &state) const {
    return state.pawn_key & 16383;
  }

 private:
  MultiArray<I16, 16384, kNumColors, kNumPieceTypes, kSquareCount> table_;
};

}  // namespace search::history

#endif  // INTEGRAL_PAWN_HISTORY_H<|MERGE_RESOLUTION|>--- conflicted
+++ resolved
@@ -12,19 +12,7 @@
 class PawnHistory {
  public:
   PawnHistory() : table_({}) {
-<<<<<<< HEAD
-    for (auto &one : table_) {
-      for (auto &two : one) {
-        for (auto &three : two) {
-          for (auto &four : three) {
-            four = kPawnHistFill;
-          }
-        }
-      }
-    }
-=======
-    table_.fill(-1000);
->>>>>>> 41652d48
+    table_.fill(-kPawnHistFill);
   }
 
   void UpdateMoveScore(const BoardState &state, Move move, I16 bonus) {
