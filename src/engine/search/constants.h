--- conflicted
+++ resolved
@@ -5,16 +5,16 @@
 
 namespace search {
 
-TUNABLE(kLmrQuietBase, 0.8108281963087768, 0.5, 2.0, false);
-TUNABLE(kLmrQuietDiv, 2.00963684380911, 0.5, 3.0, false);
-TUNABLE(kLmrTactBase, -0.26539563743301553, -1.0, 0.5, false);
-TUNABLE(kLmrTactDiv, 2.7225202957220636, 1.0, 4.0, false);
+TUNABLE_STEP(kLmrQuietBase, 0.8108281963087768, 0.5, 2.0, false, 0.08);
+TUNABLE_STEP(kLmrQuietDiv, 2.00963684380911, 0.5, 3.0, false, 0.08);
+TUNABLE_STEP(kLmrTactBase, -0.26539563743301553, -1.0, 0.5, false, 0.08);
+TUNABLE_STEP(kLmrTactDiv, 2.7225202957220636, 1.0, 4.0, false, 0.08);
 
 TUNABLE(kAspWindowDepth, 4, 2, 8, true);
 TUNABLE(kAspWindowDelta, 8, 1, 50, false);
-TUNABLE(kAspWindowGrowth, 1.4178369880005977, 0.1, 2.0, false);
+TUNABLE_STEP(kAspWindowGrowth, 1.4178369880005977, 0.1, 2.0, false, 0.08);
 
-TUNABLE(kQsFutMargin, 106, 20, 300, false);
+TUNABLE_STEP(kQsFutMargin, 106, 20, 300, false, 20);
 
 TUNABLE(kEvalHistUpdateMult, 62, 20, 100, false);
 TUNABLE(kEvalHistUpdateMin, 57, 5, 150, false);
@@ -22,28 +22,27 @@
 
 TUNABLE(kRevFutDepth, 9, 4, 10, true);
 TUNABLE(kRevFutMargin, 65, 50, 150, false);
-<<<<<<< HEAD
-TUNABLE(kRevFutOppWorseningMargin, 15, 5, 40, false);
-TUNABLE(kRevFutMinMargin, 20, 5, 100, false);
-TUNABLE(kRevFutLerpFactor, 0.5, 0.0, 1.0, false);
-TUNABLE(kRevFutHistoryDiv, 582, 200, 800, false);
-=======
 TUNABLE(kRevFutOppWorseningMargin, 17, 5, 70, false);
 TUNABLE(kRevFutMinMargin, 19, 5, 100, false);
-TUNABLE_STEP(kRevFutLerpFactor, 0.4313712445065815, 0.0, 1.0, false, 0.1);
+TUNABLE_STEP(kRevFutLerpFactor, 0.4313712445065815, 0.0, 1.0, false, 0.05);
 TUNABLE(kRevFutHistoryDiv, 543, 200, 1000, false);
->>>>>>> 5befd72a
 
 TUNABLE(kRazoringDepth, 4, 1, 8, true);
 TUNABLE(kRazoringMult, 433, 100, 700, false);
 
-TUNABLE(kNmpBetaBase, 141, 50, 300, false);
-TUNABLE(kNmpBetaMult, 25, 5, 30, false);
+TUNABLE_STEP(kNmpBetaBase, 141, 50, 300, false, 15);
+TUNABLE_STEP(kNmpBetaMult, 25, 5, 50, false, 5);
 TUNABLE(kNmpRedBase, 4, 1, 5, true);
 TUNABLE(kNmpRedDiv, 3, 2, 8, true);
 TUNABLE(kNmpEvalDiv, 174, 100, 400, false);
 
 TUNABLE(kIirDepth, 4, 2, 8, true);
+
+TUNABLE_STEP(kLmrDepthNonPvNode, 1024, 512, 2048, false, 204);
+TUNABLE_STEP(kLmrDepthHistQuiet, 1024, 512, 2048, false, 204);
+TUNABLE_STEP(kLmrDepthHistCapture, 1024, 512, 2048, false, 204);
+TUNABLE_STEP(kLmrDepthNotImproving, 1024, 512, 2048, false, 204);
+TUNABLE_STEP(kLmrDepthRoundingCutoff, 512, 512, 2048, false, 204);
 
 TUNABLE(kLmpBase, 5.0, 1.5, 5.0, true);
 
@@ -65,30 +64,35 @@
 
 TUNABLE(kLmrHistDiv, 11105, 5000, 20000, false);
 TUNABLE(kLmrCaptHistDiv, 10468, 5000, 20000, false);
-TUNABLE(kLmrComplexityDiff, 81, 5, 150, false);
+TUNABLE_STEP(kLmrComplexityDiff, 81, 5, 150, false, 15);
 
 TUNABLE(kDoDeeperBase, 35, 5, 70, false);
 TUNABLE(kDoShallowerBase, 5, 0, 30, false);
 
-<<<<<<< HEAD
-TUNABLE(kSeDepth, 6, 6, 12, true);
-TUNABLE(kSeDepthReduction, 6, 0, 30, false);
-TUNABLE(kSeDoubleMargin, 13, 0, 30, false);
-TUNABLE(kSeTripleMargin, 80, 30, 250, false);
-TUNABLE(kSeDepthExtensionDepth, 11, 0, 15, false);
-=======
 TUNABLE(kSeDepth, 5, 6, 12, true);
 TUNABLE(kSeDepthReduction, 7, 0, 30, false);
 TUNABLE(kSeDoubleMargin, 11, 0, 50, false);
 TUNABLE(kSeTripleMargin, 81, 20, 250, false);
 TUNABLE(kSeDepthExtensionDepth, 11, 0, 20, false);
->>>>>>> 5befd72a
+
+TUNABLE_STEP(kLmrNonPvNode, 1024, 512, 2048, false, 102);
+TUNABLE_STEP(kLmrWasPvNode, 1024, 512, 2048, false, 102);
+TUNABLE_STEP(kLmrCutNode, 2048, 1024, 4096, false, 204);
+TUNABLE_STEP(kLmrGivesCheck, 1024, 512, 2048, false, 102);
+TUNABLE_STEP(kLmrHistQuiet, 1024, 512, 2048, false, 102);
+TUNABLE_STEP(kLmrHistCapture, 1024, 512, 2048, false, 102);
+TUNABLE_STEP(kLmrNotImproving, 1024, 512, 2048, false, 102);
+TUNABLE_STEP(kLmrComplexity, 1024, 512, 2048, false, 102);
+TUNABLE_STEP(kLmrKillerMoves, 1024, 512, 2048, false, 102);
+TUNABLE_STEP(kLmrRoundingCutoff, 512, 512, 2048, false, 102);
 
 TUNABLE(kProbcutDepth, 5, 1, 10, true);
 TUNABLE(kProbcutBetaDelta, 238, 50, 400, false);
 
 TUNABLE(kHistoryBonusMargin, 49, 5, 200, false);
 
+TUNABLE_STEP(kFiftyMoveRuleBase, 220, 150, 220, false, 18);
+
 }  // namespace search
 
 #endif  // INTEGRAL_CONSTANTS_H