#ifndef INTEGRAL_CONSTANTS_H
#define INTEGRAL_CONSTANTS_H

#include "../../tuner/spsa.h"

namespace search {

TUNABLE_STEP(kLmrQuietBase, 0.8444300480772196, 0.5, 2.0, false, 0.08);
TUNABLE_STEP(kLmrQuietDiv, 2.0420124302769884, 0.5, 3.0, false, 0.08);
TUNABLE_STEP(kLmrTactBase, -0.26745378404236414, -1.0, 0.5, false, 0.08);
TUNABLE_STEP(kLmrTactDiv, 2.7361574676697047, 1.0, 4.0, false, 0.08);

TUNABLE(kAspWindowDepth, 4, 2, 8, true);
TUNABLE(kAspWindowDelta, 7, 1, 50, false);
TUNABLE_STEP(kAspWindowGrowth, 1.3944681232281486, 0.1, 2.0, false, 0.08);

TUNABLE_STEP(kQsFutMargin, 134, 20, 300, false, 20);

TUNABLE(kEvalHistUpdateMult, 61, 20, 100, false);
TUNABLE(kEvalHistUpdateMin, 55, 5, 150, false);
TUNABLE(kEvalHistUpdateMax, 102, 40, 200, false);

TUNABLE(kRevFutDepth, 9, 4, 10, true);
TUNABLE(kRevFutMargin, 58, 50, 150, false);
TUNABLE(kRevFutOppWorseningMargin, 18, 5, 70, false);
TUNABLE(kRevFutMinMargin, 18, 5, 100, false);
TUNABLE_STEP(kRevFutLerpFactor, 0.4682519438648439, 0.0, 1.0, false, 0.05);
TUNABLE(kRevFutHistoryDiv, 564, 200, 800, false);

TUNABLE(kRazoringDepth, 4, 1, 8, true);
TUNABLE(kRazoringMult, 406, 100, 700, false);

TUNABLE_STEP(kNmpBetaBase, 150, 50, 300, false, 15);
TUNABLE_STEP(kNmpBetaMult, 16, 5, 50, false, 5);
TUNABLE(kNmpRedBase, 4, 1, 5, true);
TUNABLE(kNmpRedDiv, 3, 2, 8, true);
TUNABLE(kNmpEvalDiv, 171, 100, 300, false);

TUNABLE(kIirDepth, 4, 2, 8, true);

TUNABLE_STEP(kLmrDepthNonPvNode, 1049, 512, 2048, false, 150);
TUNABLE_STEP(kLmrDepthHistQuiet, 1091, 512, 2048, false, 150);
TUNABLE_STEP(kLmrDepthHistCapture, 1011, 512, 2048, false, 150);
TUNABLE_STEP(kLmrDepthNotImproving, 1097, 512, 2048, false, 150);
TUNABLE_STEP(kLmrDepthRoundingCutoff, 616, 512, 2048, false, 150);

TUNABLE(kLmpBase, 5.0, 1.5, 5.0, true);

TUNABLE(kFutPruneDepth, 8, 6, 12, true);
TUNABLE_STEP(kFutMarginBase, 198, 100, 250, false, 15);
TUNABLE_STEP(kFutMarginMult, 83, 50, 200, false, 5);
TUNABLE(kFutMarginHistDiv, 137, 32, 256, false);

TUNABLE(kSeePruneDepth, 8, 6, 12, true);
TUNABLE(kSeeQuietThresh, -57, -150, -5, false);
TUNABLE(kSeeNoisyThresh, -114, -150, -5, false);
TUNABLE(kSeePruneHistDiv, 124, 50, 300, false);

TUNABLE(kHistPruneDepth, 5, 3, 8, true);
<<<<<<< HEAD
TUNABLE(kHistThreshBase, -481, -1000, 500, false);
TUNABLE(kHistThreshMult, -800, -3000, -250, false);
TUNABLE(kCaptHistThreshBase, -438, -1000, 500, false);
TUNABLE(kCaptHistThreshMult, -1802, -3000, -250, false);

TUNABLE(kLmrHistDiv, 11207, 5000, 20000, false);
TUNABLE(kLmrCaptHistDiv, 10627, 5000, 20000, false);
TUNABLE(kLmrComplexityDiff, 80, 5, 150, false);

TUNABLE(kDoDeeperBase, 35, 5, 70, false);
TUNABLE(kDoShallowerBase, 5, 0, 30, false);

TUNABLE(kSeDepth, 6, 6, 12, true);
TUNABLE(kSeDoubleMargin, 13, 0, 30, false);
TUNABLE(kSeTripleMargin, 80, 30, 250, false);
TUNABLE(kSeDepthExtensionDepth, 11, 0, 15, false);

TUNABLE(kProbcutDepth, 5, 1, 10, false);
TUNABLE(kProbcutBetaDelta, 244, 100, 400, false);

TUNABLE(kHistoryBonusMargin, 50, 30, 150, false);
=======
TUNABLE(kHistThreshBase, -434, -1000, 500, false);
TUNABLE(kHistThreshMult, -2012, -3000, -500, false);
TUNABLE(kCaptHistThreshBase, -527, -1000, 500, false);
TUNABLE(kCaptHistThreshMult, -1831, -3000, -1000, false);

TUNABLE(kLmrHistDiv, 11333, 5000, 15000, false);
TUNABLE(kLmrCaptHistDiv, 10932, 5000, 15000, false);
TUNABLE_STEP(kLmrComplexityDiff, 73, 5, 150, false, 7);

TUNABLE_STEP(kDoDeeperBase, 33, 10, 60, false, 3);
TUNABLE_STEP(kDoShallowerBase, 4, 0, 30, false, 2);

TUNABLE(kSeDepth, 5, 6, 12, true);
TUNABLE_STEP(kSeDepthReduction, 7, 0, 30, false, 1);
TUNABLE_STEP(kSeDoubleMargin, 8, 0, 50, false, 2);
TUNABLE_STEP(kSeTripleMargin, 67, 20, 250, false, 10);
TUNABLE_STEP(kSeDepthExtensionDepth, 10, 0, 20, false, 1);

TUNABLE_STEP(kLmrNonPvNode, 993, 512, 2048, false, 150);
TUNABLE_STEP(kLmrWasPvNode, 1070, 512, 2048, false, 150);
TUNABLE_STEP(kLmrCutNode, 2021, 1024, 4096, false, 300);
TUNABLE_STEP(kLmrGivesCheck, 1042, 512, 2048, false, 150);
TUNABLE_STEP(kLmrHistQuiet, 962, 512, 2048, false, 150);
TUNABLE_STEP(kLmrHistCapture, 1142, 512, 2048, false, 150);
TUNABLE_STEP(kLmrNotImproving, 1003, 512, 2048, false, 150);
TUNABLE_STEP(kLmrComplexity, 1032, 512, 2048, false, 150);
TUNABLE_STEP(kLmrKillerMoves, 1028, 512, 2048, false, 150);
TUNABLE_STEP(kLmrRoundingCutoff, 627, 512, 2048, false, 120);

TUNABLE(kProbcutDepth, 5, 1, 10, true);
TUNABLE(kProbcutBetaDelta, 235, 50, 300, false);

TUNABLE_STEP(kHistoryBonusMargin, 49, 5, 120, false, 5);
>>>>>>> 8b0470c7

}  // namespace search

#endif  // INTEGRAL_CONSTANTS_H<|MERGE_RESOLUTION|>--- conflicted
+++ resolved
@@ -57,29 +57,6 @@
 TUNABLE(kSeePruneHistDiv, 124, 50, 300, false);
 
 TUNABLE(kHistPruneDepth, 5, 3, 8, true);
-<<<<<<< HEAD
-TUNABLE(kHistThreshBase, -481, -1000, 500, false);
-TUNABLE(kHistThreshMult, -800, -3000, -250, false);
-TUNABLE(kCaptHistThreshBase, -438, -1000, 500, false);
-TUNABLE(kCaptHistThreshMult, -1802, -3000, -250, false);
-
-TUNABLE(kLmrHistDiv, 11207, 5000, 20000, false);
-TUNABLE(kLmrCaptHistDiv, 10627, 5000, 20000, false);
-TUNABLE(kLmrComplexityDiff, 80, 5, 150, false);
-
-TUNABLE(kDoDeeperBase, 35, 5, 70, false);
-TUNABLE(kDoShallowerBase, 5, 0, 30, false);
-
-TUNABLE(kSeDepth, 6, 6, 12, true);
-TUNABLE(kSeDoubleMargin, 13, 0, 30, false);
-TUNABLE(kSeTripleMargin, 80, 30, 250, false);
-TUNABLE(kSeDepthExtensionDepth, 11, 0, 15, false);
-
-TUNABLE(kProbcutDepth, 5, 1, 10, false);
-TUNABLE(kProbcutBetaDelta, 244, 100, 400, false);
-
-TUNABLE(kHistoryBonusMargin, 50, 30, 150, false);
-=======
 TUNABLE(kHistThreshBase, -434, -1000, 500, false);
 TUNABLE(kHistThreshMult, -2012, -3000, -500, false);
 TUNABLE(kCaptHistThreshBase, -527, -1000, 500, false);
@@ -113,7 +90,6 @@
 TUNABLE(kProbcutBetaDelta, 235, 50, 300, false);
 
 TUNABLE_STEP(kHistoryBonusMargin, 49, 5, 120, false, 5);
->>>>>>> 8b0470c7
 
 }  // namespace search
 
