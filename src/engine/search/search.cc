--- conflicted
+++ resolved
@@ -346,24 +346,11 @@
     }
   }
 
-<<<<<<< HEAD
-  // An approximation of the current evaluation at this node
-  Score eval;
-  // This condition is dependent on if the side to move's static evaluation has
-  // improved in the past two or four plies. It also used as a metric for
-  // adjusting pruning thresholds
-  stack->improving_rate = 0.0;
-  bool improving = false;
-
-  if (!state.InCheck()) {
-    stack->static_eval = history_.correction_history->CorrectedStaticEval();
-=======
   // Approximate the current evaluation at this node
   if (state.InCheck()) {
     stack->static_eval = stack->eval = kScoreNone;
   } else if (!stack->excluded_tt_move) {
     stack->static_eval = eval::Evaluate(state);
->>>>>>> a940cbbd
 
     // Adjust eval depending on if we can use the score stored in the TT
     if (tt_hit &&
@@ -382,22 +369,6 @@
   stack->improving_rate = 0.0;
   bool improving = false;
 
-<<<<<<< HEAD
-    if (past_stack) {
-      improving = stack->static_eval > past_stack->static_eval;
-      // Smoothen the improving rate from the static eval of our position in
-      // previous turns
-      const Score diff = stack->static_eval - past_stack->static_eval;
-      stack->improving_rate =
-          std::clamp(past_stack->improving_rate + diff / improving_rate_divisor,
-                     -1.0,
-                     1.0);
-    }
-  } else if (stack->excluded_tt_move) {
-    eval = stack->static_eval;
-  } else {
-    stack->static_eval = eval = kScoreNone;
-=======
   SearchStackEntry *past_stack = nullptr;
   if ((stack - 2)->static_eval != kScoreNone) {
     past_stack = stack - 2;
@@ -412,7 +383,6 @@
     const Score diff = stack->static_eval - past_stack->static_eval;
     stack->improving_rate = std::clamp(
         past_stack->improving_rate + diff / improving_rate_divisor, -1.0, 1.0);
->>>>>>> a940cbbd
   }
 
   stack->double_extensions = (stack - 1)->double_extensions;
