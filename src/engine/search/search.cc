#include "search.h"

#include <thread>

#include "constants.h"
#include "fmt/format.h"
#include "move_picker.h"
#include "syzygy/syzygy.h"
#include "time_mgmt.h"
#include "transpo.h"

namespace search {

namespace tables {

using LateMoveReductionTable =
    MultiArray<int, 2, kMaxSearchDepth + 1, kMaxMoves>;

int CalculateLMR(int depth, int moves, double base, double divisor) {
  auto ln_depth = std::log(depth), ln_moves = std::log(moves);
  return static_cast<int>(base + ln_depth * ln_moves / divisor);
}

LateMoveReductionTable GenerateLateMoveReductionTable() {
  LateMoveReductionTable table;

  // Initialize the depth reduction table for Late Move Reduction
  for (int depth = 1; depth <= kMaxSearchDepth; depth++) {
    for (int move = 1; move < kMaxMoves; move++) {
      table[true][depth][move] =
          CalculateLMR(depth, move, lmr_quiet_base, lmr_quiet_div);
      table[false][depth][move] =
          CalculateLMR(depth, move, lmr_tact_base, lmr_tact_div);
    }
  }

  return table;
}

const LateMoveReductionTable kLateMoveReduction =
    GenerateLateMoveReductionTable();

}  // namespace tables

Search::Search(Board &board)
    : board_(board),
      stop_barrier_(2),
      start_barrier_(2),
      search_end_barrier_(1),
      next_thread_id_(0),
      searching_threads_(0) {}

Search::~Search() {
  if (!quit_.load(std::memory_order_acquire)) {
    QuitThreads();
  }
}

template <SearchType type>
void Search::IterativeDeepening(Thread &thread) {
  constexpr bool print_info = type == SearchType::kRegular;

  const auto root_stack = &thread.stack.Front();
  root_stack->best_move = Move::NullMove();

  Move best_move = Move::NullMove();
  Score score = 0;

  for (int depth = 1; depth <= time_mgmt_.GetSearchDepth(); depth++) {
    thread.sel_depth = 0, thread.root_depth = depth;

    int window = static_cast<int>(asp_window_delta);
    Score alpha = -kInfiniteScore;
    Score beta = kInfiniteScore;

    if (depth >= asp_window_depth) {
      alpha = std::max<int>(-kInfiniteScore, score - window);
      beta = std::min<int>(kInfiniteScore, score + window);
    }

    int fail_high_count = 0;

    while (true) {
      const Score new_score = PVSearch<NodeType::kPV>(
          thread, depth - fail_high_count, alpha, beta, root_stack, false);

      if (root_stack->best_move) {
        best_move = root_stack->best_move;
        score = new_score;
      }

      if (ShouldQuit(thread)) {
        break;
      }

      if (score <= alpha) {
        // Narrow beta to increase the chance of a fail high
        beta = (alpha + beta) / 2;

        // We failed low which means we don't have a move to play, so we widen
        // alpha
        alpha = std::max<int>(-kInfiniteScore, alpha - window);
        fail_high_count = 0;
      } else if (score >= beta) {
        // We failed high on a PV node, which is abnormal and requires further
        // verification
        beta = std::min<int>(kInfiniteScore, beta + window);

        // Spend less time searching as we expand the search window, unless
        // we're absolutely winning
        if (alpha < 2000 && fail_high_count < 2) {
          ++fail_high_count;
        }
      } else {
        // Quit now, since the score fell within the bounds of the aspiration
        // window
        break;
      }

      // Widen the aspiration window for the next iteration if we fail low or
      // high again
      window *= asp_window_growth;
    }

    if (ShouldQuit(thread) ||
        (thread.IsMainThread() &&
         time_mgmt_.ShouldStop(best_move, depth, thread.nodes_searched))) {
      break;
    }

    if (thread.IsMainThread() && !stop_ && print_info) {
      const bool is_mate = eval::IsMateScore(root_stack->score);
      const auto nodes_searched = GetNodesSearched();
      fmt::println(
          "info depth {} seldepth {} score {} {} nodes {} time {} nps "
          "{} hashfull {}{}{} pv {}",
          depth,
          thread.sel_depth,
          is_mate ? "mate" : "cp",
          is_mate ? eval::MateIn(root_stack->score) : root_stack->score,
          nodes_searched,
          time_mgmt_.TimeElapsed(),
          nodes_searched * 1000 / time_mgmt_.TimeElapsed(),
          transposition_table_.HashFull(),
          syzygy::enabled ? " tbhits " : "",
          syzygy::enabled ? std::to_string(thread.tb_hits) : "",
          root_stack->pv.UCIFormat());
    }
  }

  const auto SendStoppedSignal = [&]() {
    if constexpr (type == SearchType::kRegular) {
      {
        std::unique_lock lock(thread_stopped_mutex_);
        // Wait on the other threads to finish before reporting the best move
        --searching_threads_;
        thread_stopped_signal_.notify_all();
      }
      search_end_barrier_.ArriveAndWait();
    }
  };

  if (thread.IsMainThread()) {
    // Don't report the best move until manually stopped with go infinite
    if (time_mgmt_.IsInfinite()) {
      while (!stop_.load(std::memory_order_relaxed)) std::this_thread::yield();
    }

    std::unique_lock lock(stop_mutex_);
    stop_.store(true, std::memory_order_seq_cst);
    SendStoppedSignal();

    // Age the transposition table to recognize TT entries from past searches
    transposition_table_.Age();

    if (print_info) {
      fmt::println("bestmove {}", best_move.ToString());
    }
  } else {
    SendStoppedSignal();
  }
}

template <NodeType node_type>
Score Search::QuiescentSearch(Thread &thread,
                              Score alpha,
                              Score beta,
                              StackEntry *stack) {
  auto &board = thread.board;
  auto &history = thread.history;
  const auto &state = board.GetState();

  stack->pv.Clear();

  if (stack->ply >= kMaxPlyFromRoot) {
    return eval::Evaluate(state);
  }

  thread.sel_depth = std::max(thread.sel_depth, stack->ply);

  if (board.IsDraw(stack->ply)) {
    return kDrawScore;
  }

  const bool in_check = state.InCheck();

  // A principal variation (PV) node falls inside the [alpha, beta] window and
  // is one which has most of its child moves searched
  constexpr bool in_pv_node = node_type != NodeType::kNonPV;

  // Probe the transposition table to see if we have already evaluated this
  // position
<<<<<<< HEAD
  const int tt_depth = state.InCheck();
  const auto tt_entry = transposition_table_.Probe(state.zobrist_key);
=======
  const int tt_depth = in_check;
  const auto tt_entry = transposition_table.Probe(state.zobrist_key);
>>>>>>> 08b7d951
  const bool tt_hit = tt_entry->CompareKey(state.zobrist_key);

  auto tt_move = Move::NullMove();
  bool tt_was_in_pv = in_pv_node;
  Score tt_static_eval = kScoreNone;

  if (tt_hit) {
    tt_was_in_pv |= tt_entry->GetWasPV();
    tt_move = tt_entry->move;
    tt_static_eval = tt_entry->static_eval;
  }

  // Use the TT entry's evaluation if possible
  const bool can_use_tt_eval = tt_hit && tt_entry->CanUseScore(alpha, beta);

  // Saved scores from non-PV nodes must fall within the current alpha/beta
  // window to allow early cutoff
  if (!in_pv_node && can_use_tt_eval && tt_entry->depth >= tt_depth) {
    return TranspositionTableEntry::CorrectScore(tt_entry->score, stack->ply);
  }

  // Keep track of the original alpha for bound determination when updating the
  // transposition table
  const int original_alpha = alpha;

  int moves_seen = 0;
  Score best_score = kScoreNone;
  Score raw_static_eval = kScoreNone;

  if (tt_static_eval != kScoreNone) {
    raw_static_eval = tt_static_eval;
  } else {
    raw_static_eval = eval::Evaluate(state);
  }

  if (!in_check) {
    stack->static_eval =
        history.correction_history->CorrectStaticEval(state, raw_static_eval);

    if (tt_hit &&
        tt_entry->CanUseScore(stack->static_eval, stack->static_eval)) {
      best_score = tt_entry->score;
    } else {
      best_score = stack->static_eval;
    }

    // Early beta cutoff
    if (best_score >= beta) {
      return best_score;
    }

    // Alpha can be updated if no cutoff occurred
    alpha = std::max(alpha, best_score);
  }

  const Score futility_score = best_score + qs_fut_margin;

  MovePicker move_picker(
      MovePickerType::kQuiescence, board, tt_move, history, stack);
  while (const auto move = move_picker.Next()) {
    // Stop searching since all the good noisy moves have been searched,
    // unless we need to find a quiet evasion
    if (move_picker.GetStage() > MovePicker::Stage::kGoodNoisys &&
        moves_seen > 0) {
      break;
    }

    if (!board.IsMoveLegal(move)) {
      continue;
    }

    // QS Futility Pruning: Prune capture moves that don't win material if the
    // static eval is behind alpha by some margin
    if (!in_check && move.IsCapture(state) && futility_score <= alpha &&
        !eval::StaticExchange(move, 1, state)) {
      best_score = std::max(best_score, futility_score);
      continue;
    }

    // Prefetch the TT entry for the next move as early as possible
    transposition_table_.Prefetch(board.PredictKeyAfter(move));

    ++thread.nodes_searched;

    board.MakeMove(move);
    const Score score =
        -QuiescentSearch<node_type>(thread, -beta, -alpha, stack + 1);
    board.UndoMove();

    if (ShouldQuit(thread)) {
      return 0;
    }

    moves_seen++;

    if (score > best_score) {
      best_score = score;

      if (score > alpha) {
        stack->pv.Clear();
        stack->pv.Push(move);
        stack->pv.AppendPV((stack + 1)->pv);

        alpha = score;
        if (alpha >= beta) {
          // Beta cutoff: The opponent had a better move earlier in the tree
          break;
        }
      }
    }
  }

  if (in_check && moves_seen == 0) {
    return -kMateScore + stack->ply;
  }

  TranspositionTableEntry::Flag tt_flag;
  if (alpha >= beta) {
    // Beta cutoff
    tt_flag = TranspositionTableEntry::kLowerBound;
  } else {
    // Alpha failed to raise
    tt_flag = TranspositionTableEntry::kUpperBound;
  }

  // Always updating the transposition table a depth 0 limits these TT entries
  // to the quiescent search only
  const TranspositionTableEntry new_tt_entry(state.zobrist_key,
                                             tt_depth,
                                             tt_flag,
                                             best_score,
                                             raw_static_eval,
                                             Move::NullMove(),
                                             tt_was_in_pv);
  transposition_table_.Save(
      tt_entry, new_tt_entry, state.zobrist_key, stack->ply);

  return best_score;
}

template <NodeType node_type>
Score Search::PVSearch(Thread &thread,
                       int depth,
                       Score alpha,
                       Score beta,
                       StackEntry *stack,
                       bool cut_node) {
  auto &board = thread.board;
  auto &history = thread.history;
  const auto &state = board.GetState();

  stack->pv.Clear();

  if (stack->ply >= kMaxPlyFromRoot) {
    return eval::Evaluate(state);
  }

  thread.sel_depth = std::max(thread.sel_depth, stack->ply);

  // Enter quiescent search when we've reached the depth limit
  assert(depth >= 0);
  if (depth == 0) {
    return QuiescentSearch<node_type>(thread, alpha, beta, stack);
  }

  const bool in_check = state.InCheck();

  // A principal variation (PV) node falls inside the [alpha, beta] window and
  // is one which has most of its child moves searched
  constexpr bool in_pv_node = node_type != NodeType::kNonPV;
  // The root node is also a PV node by default
  const bool in_root = stack->ply == 0;

  if (!in_root) {
    if (board.IsDraw(stack->ply)) {
      return kDrawScore;
    }

    // Mate Distance Pruning: Reduce the search space if we've already found a
    // mate
    alpha = std::max<Score>(alpha, -kMateScore + stack->ply);
    beta = std::min<Score>(beta, kMateScore - stack->ply - 1);

    // A beta cutoff may occur after reducing the search space
    if (alpha >= beta) {
      return alpha;
    }
  }

  // Probe the transposition table to see if we have already evaluated this
  // position
  TranspositionTableEntry *tt_entry = nullptr;
  auto tt_move = Move::NullMove();
  bool tt_hit = false, can_use_tt_eval = false, tt_was_in_pv = in_pv_node;
  Score tt_static_eval = kScoreNone;

  if (!stack->excluded_tt_move) {
    tt_entry = transposition_table_.Probe(state.zobrist_key);
    tt_hit = tt_entry->CompareKey(state.zobrist_key);

    // Use the TT entry's evaluation if possible
    if (tt_hit) {
      can_use_tt_eval = tt_entry->CanUseScore(alpha, beta);
      tt_was_in_pv |= tt_entry->GetWasPV();
      tt_move = tt_entry->move;
      tt_static_eval = tt_entry->static_eval;
    }

    // Saved scores from non-PV nodes must fall within the current alpha/beta
    // window to allow early cutoff
    if (!in_pv_node && can_use_tt_eval && tt_entry->depth >= depth) {
      return TranspositionTableEntry::CorrectScore(tt_entry->score, stack->ply);
    }
  }

  // Probe the Syzygy table bases
  int syzygy_min_score = -kMateScore, syzygy_max_score = kMateScore;
  if (syzygy::enabled && !in_root && !stack->excluded_tt_move &&
<<<<<<< HEAD
      state.Occupied().PopCount() <= 7 && depth >= syzygy::probe_depth &&
      state.fifty_moves_clock == 0 &&
      !state.castle_rights.CanCastle(state.turn) &&
      !state.castle_rights.CanCastle(FlipColor(state.turn))) {
=======
      state.Occupied().PopCount() <= 7) {
>>>>>>> 08b7d951
    const auto tb_result = syzygy::ProbePosition(state);
    if (tb_result != syzygy::ProbeResult::kFailed) {
      Score score;
      TranspositionTableEntry::Flag tt_flag;

      if (tb_result == syzygy::ProbeResult::kWin) {
        score = kTBWinScore - stack->ply;
        tt_flag = TranspositionTableEntry::kLowerBound;
      } else if (tb_result == syzygy::ProbeResult::kLoss) {
        score = -kTBWinScore + stack->ply;
        tt_flag = TranspositionTableEntry::kUpperBound;
      } else {
        score = kDrawScore;
        tt_flag = TranspositionTableEntry::kExact;
      }

      ++thread.tb_hits;

      if (tt_flag == TranspositionTableEntry::kExact ||
          tt_flag == TranspositionTableEntry::kUpperBound && score <= alpha ||
          tt_flag == TranspositionTableEntry::kLowerBound && score >= beta) {
        // Save the table base score to the transposition table
        const TranspositionTableEntry new_tt_entry(state.zobrist_key,
                                                   depth,
                                                   tt_flag,
                                                   score,
                                                   tt_static_eval,
                                                   Move::NullMove(),
                                                   tt_was_in_pv);
        transposition_table_.Save(
            tt_entry, new_tt_entry, state.zobrist_key, stack->ply);
        return score;
      }

      if constexpr (in_pv_node) {
        if (tt_flag == TranspositionTableEntry::kUpperBound) {
          syzygy_max_score = score;
        } else if (tt_flag == TranspositionTableEntry::kLowerBound) {
          syzygy_min_score = score;
          // We can safely try to raise alpha if we have a lower bound score
          alpha = std::max(alpha, syzygy_min_score);
        }
      }
    }
  }

  Score raw_static_eval;

  // Approximate the current evaluation at this node
  if (in_check) {
    stack->static_eval = stack->eval = raw_static_eval = kScoreNone;
  } else if (!stack->excluded_tt_move) {
    raw_static_eval =
        tt_static_eval != kScoreNone ? tt_static_eval : eval::Evaluate(state);

    // Save the static eval in the TT if we have nothing yet
    if (!tt_hit) {
      const TranspositionTableEntry new_tt_entry(state.zobrist_key,
                                                 0,
                                                 TranspositionTableEntry::kNone,
                                                 kScoreNone,
                                                 raw_static_eval,
                                                 Move::NullMove(),
                                                 tt_was_in_pv);
      transposition_table.Save(
          tt_entry, new_tt_entry, state.zobrist_key, stack->ply);
    }

    stack->static_eval =
        history.correction_history->CorrectStaticEval(state, raw_static_eval);

    // Adjust eval depending on if we can use the score stored in the TT
    if (tt_hit &&
        tt_entry->CanUseScore(stack->static_eval, stack->static_eval)) {
      stack->eval =
          TranspositionTableEntry::CorrectScore(tt_entry->score, stack->ply);
    } else {
      stack->eval = stack->static_eval;
    }
  }

  // This condition is dependent on if the side to move's static evaluation has
  // improved in the past two or four plies. It also used as a metric for
  // adjusting pruning thresholds
  stack->improving_rate = 0.0;
  bool improving = false;

  StackEntry *past_stack = nullptr;
  if ((stack - 2)->static_eval != kScoreNone) {
    past_stack = stack - 2;
  } else if ((stack - 4)->static_eval != kScoreNone) {
    past_stack = stack - 4;
  }

  if (past_stack && !in_check) {
    improving = stack->static_eval > past_stack->static_eval;
    // Smoothen the improving rate from the static eval of our position in
    // previous turns
    const Score diff = stack->static_eval - past_stack->static_eval;
    stack->improving_rate = std::clamp(
        past_stack->improving_rate + diff / improving_rate_divisor, -1.0, 1.0);
  }

  (stack + 1)->ClearKillerMoves();

  if (!in_pv_node && !in_check && stack->eval < kTBWinInMaxPlyScore) {
    // Reverse (Static) Futility Pruning: Cutoff if we think the position can't
    // fall below beta anytime soon
    if (depth <= rev_fut_depth && !stack->excluded_tt_move) {
      const int futility_margin =
          depth * (improving ? 40 : 74) + (stack - 1)->history_score / 600;
      if (stack->eval - futility_margin >= beta) {
        return stack->eval;
      }
    }

    // Razoring: At low depths, if this node seems like it might fail low, we do
    // a quiescent search to determine if we should prune
    if (!stack->excluded_tt_move && depth <= 4 &&
        stack->static_eval + 450 * depth < alpha) {
      const Score razoring_score =
          QuiescentSearch<NodeType::kNonPV>(thread, alpha, alpha + 1, stack);
      if (razoring_score <= alpha) {
        return razoring_score;
      }
    }

    // Null Move Pruning: Forfeit a move to our opponent and cutoff if we still
    // have the advantage
    if (!(stack - 1)->move.IsNull() && stack->eval >= beta &&
        stack->static_eval >= beta + 170 - 24 * depth &&
        !stack->excluded_tt_move) {
      // Avoid null move pruning a position with high zugzwang potential
      const BitBoard non_pawn_king_pieces =
          state.KinglessOccupied(state.turn) & ~state.Pawns(state.turn);
      if (non_pawn_king_pieces) {
        // Set the currently searched move in the stack for continuation history
        stack->move = Move::NullMove();
        stack->continuation_entry = nullptr;

        const int eval_reduction =
            std::min<int>(2, (stack->eval - beta) / null_move_re);
        const int reduction = std::clamp<int>(
            depth / null_move_rf + null_move_rb + eval_reduction, 0, depth);

        board.MakeNullMove();
        const Score score = -PVSearch<NodeType::kNonPV>(
            thread, depth - reduction, -beta, -beta + 1, stack + 1, !cut_node);
        board.UndoMove();

        if (ShouldQuit(thread)) {
          return 0;
        }

        // Prune if the result from our null window search around beta indicates
        // that the opponent still doesn't gain an advantage from the null move
        if (score >= beta) {
          return score >= kTBWinInMaxPlyScore ? beta : score;
        }
      }

      // ProbCut: When the current position's score is likely to cause a beta
      // cutoff, we attempt a shallower quiescent-like search and prune early if
      // possible
      const Score pc_beta = beta + probcut_beta_delta;
      if (depth >= 5 && std::abs(beta) < kTBWinInMaxPlyScore &&
          (!tt_hit || tt_entry->depth + 3 < depth ||
           tt_entry->score >= pc_beta)) {
        const int pc_see = pc_beta - raw_static_eval;
        const Move pc_tt_move = eval::StaticExchange(tt_move, pc_see, state)
                                  ? tt_move
                                  : Move::NullMove();

        int moves_seen = 0;
        MovePicker move_picker(
            MovePickerType::kNoisy, board, pc_tt_move, history, stack, pc_see);
        while (const auto move = move_picker.Next()) {
          if (move_picker.GetStage() > MovePicker::Stage::kGoodNoisys &&
              moves_seen > 0) {
            break;
          }

          if (move == stack->excluded_tt_move || !board.IsMoveLegal(move)) {
            continue;
          }

          ++moves_seen;

          // Set the currently searched move in the stack for continuation
          // history
          stack->move = move;
          stack->continuation_entry =
              history.continuation_history->GetEntry(state, move);

          const int probcut_depth = depth - 3;

          board.MakeMove(move);

          Score score = -QuiescentSearch<node_type>(
              thread, -pc_beta, -pc_beta + 1, stack + 1);

          if (score >= pc_beta) {
            score = -PVSearch<node_type>(thread,
                                         probcut_depth - 1,
                                         -pc_beta,
                                         -pc_beta + 1,
                                         stack + 1,
                                         !cut_node);
          }

          board.UndoMove();

          if (score >= pc_beta) {
            const TranspositionTableEntry new_tt_entry(
                state.zobrist_key,
                probcut_depth,
                TranspositionTableEntry::kLowerBound,
                score,
                raw_static_eval,
                Move::NullMove(),
                tt_was_in_pv);
            transposition_table.Save(
                tt_entry, new_tt_entry, state.zobrist_key, stack->ply);
            return score;
          }
        }
      }
    }
  }

  // Internal Iterative Reduction: Move ordering is expected to be worse with no
  // TT move, so we save time on searching this position now
  if ((in_pv_node || cut_node) && depth >= iir_depth &&
      !stack->excluded_tt_move && !tt_move) {
    depth--;
  }

  // Keep track of the original alpha for bound determination when updating the
  // transposition table
  const int original_alpha = alpha;
  // Keep track of quiet and capture moves that failed to cause a beta cutoff
  MoveList quiets, captures;

  const BitBoard threats = state.threats;

  int moves_seen = 0;
  Score best_score = kScoreNone;
  Move best_move = Move::NullMove();

  MovePicker move_picker(
      MovePickerType::kSearch, board, tt_move, history, stack);
  while (const auto move = move_picker.Next()) {
    if (move == stack->excluded_tt_move || !board.IsMoveLegal(move)) {
      continue;
    }

    // Prefetch the TT entry for the next move as early as possible
    transposition_table_.Prefetch(board.PredictKeyAfter(move));

    const bool is_quiet = !move.IsNoisy(state);
    const bool is_capture = move.IsCapture(state);

    stack->history_score =
        is_capture ? history.GetCaptureMoveScore(state, move)
                   : history.GetQuietMoveScore(state, move, threats, stack);

    // Pruning guards
    if (!in_root && best_score > -kTBWinInMaxPlyScore) {
      int reduction = tables::kLateMoveReduction[is_quiet][depth][moves_seen];
      reduction -=
          stack->history_score /
          static_cast<int>(is_quiet ? lmr_hist_div : lmr_capt_hist_div);
      const int lmr_depth = std::max(depth - reduction, 0);

      // Late Move Pruning: Skip (late) quiet moves if we've already searched
      // the most promising moves
      const int lmp_threshold =
          static_cast<int>((lmp_base + depth * depth) /
                           (lmp_mult - std::max(0.0, stack->improving_rate)));
      if (is_quiet && moves_seen >= lmp_threshold) {
        move_picker.SkipQuiets();
        continue;
      }

      // Futility Pruning: Skip (futile) quiet moves at near-leaf nodes when
      // there's a low chance to raise alpha
      const int futility_margin = fut_margin_base + fut_margin_mult * lmr_depth;
      if (lmr_depth <= fut_prune_depth && !in_check && is_quiet &&
          stack->eval + futility_margin < alpha) {
        move_picker.SkipQuiets();
        continue;
      }

      // Static Exchange Evaluation (SEE) Pruning: Skip moves that lose too much
      // material
      const int see_threshold =
          is_quiet ? see_quiet_thresh * depth : see_noisy_thresh * depth;
      if (depth <= see_prune_depth && moves_seen >= 1 &&
          !eval::StaticExchange(move, see_threshold, state)) {
        continue;
      }

      // History Pruning: Prune quiet moves with a low history score moves at
      // near-leaf nodes
      const int history_margin =
          is_quiet ? hist_thresh_base + hist_thresh_mult * depth
                   : capt_hist_thresh_base + capt_hist_thresh_mult * depth;
      if (depth <= hist_prune_depth && stack->history_score <= history_margin) {
        move_picker.SkipQuiets();
        continue;
      }
    }

    int extensions = 0;

    // Singular Extensions: If a TT move exists and its score is accurate enough
    // (close enough in depth), we perform a reduced-depth search with the TT
    // move excluded to see if any other moves can beat it.
    if (!in_root && depth >= 6 && move == tt_move &&
        stack->ply < thread.root_depth * 2) {
      const bool is_accurate_tt_score =
          tt_entry->depth + 4 >= depth &&
          tt_entry->GetFlag() != TranspositionTableEntry::kUpperBound &&
          std::abs(tt_entry->score) < kTBWinInMaxPlyScore;

      if (is_accurate_tt_score) {
        const int reduced_depth = (depth - 1) / 2;
        const Score new_beta = tt_entry->score - depth * 2;

        stack->excluded_tt_move = tt_move;
        const Score tt_move_excluded_score = PVSearch<NodeType::kNonPV>(
            thread, reduced_depth, new_beta - 1, new_beta, stack, cut_node);
        stack->excluded_tt_move = Move::NullMove();

        if (ShouldQuit(thread)) {
          return 0;
        }

        // No move was able to beat the TT entries score, so we extend the TT
        // move's search
        if (tt_move_excluded_score < new_beta) {
          // Double extend if the TT move is singular by a big margin
          if (!in_pv_node &&
              tt_move_excluded_score < new_beta - sing_double_margin) {
            extensions = 2;
          } else {
            extensions = 1;
          }
        }
        // Multi-cut: The singular search had a beta cutoff, indicating that the
        // TT move was not singular. Therefore, we prune if the same score would
        // cause a cutoff based on our current search window
        else if (new_beta >= beta) {
          return new_beta;
        }
        // Negative Extensions: Search less since the TT move was not singular,
        // and it might cause a beta cutoff again.
        else if (tt_entry->score >= beta || cut_node) {
          extensions = -1;
        }
      }
    }

    // Check Extensions: Integral's not yet strong enough to simplify this out
    if (in_check) {
      ++extensions;
    }

    // Set the currently searched move in the stack for continuation history
    stack->move = move;
    stack->continuation_entry =
        history.continuation_history->GetEntry(state, move);

    board.MakeMove(move);

    const bool gives_check = state.InCheck();

    ++thread.nodes_searched;

    const U32 prev_nodes_searched = thread.nodes_searched;

    // Principal Variation Search (PVS)
    int new_depth = depth + extensions - 1;
    bool needs_full_search;
    Score score;

    // Late Move Reduction: Moves that are less likely to be good (due to the
    // move ordering) are searched at lower depths
    const int lmr_move_threshold = 1 + in_root * 2;
    if (depth > 2 && moves_seen >= lmr_move_threshold) {
      int reduction = tables::kLateMoveReduction[is_quiet][depth][moves_seen];
      reduction += !in_pv_node - tt_was_in_pv;
      reduction += cut_node;
      reduction -= gives_check;
      reduction -=
          stack->history_score /
          static_cast<int>(is_quiet ? lmr_hist_div : lmr_capt_hist_div);

      // Ensure the reduction doesn't give us a depth below 0
      reduction = std::clamp<int>(reduction, 0, new_depth - 1);

      // Null window search at reduced depth to see if the move has potential
      score = -PVSearch<NodeType::kNonPV>(
          thread, new_depth - reduction, -alpha - 1, -alpha, stack + 1, true);

      if ((needs_full_search = score > alpha && reduction != 0)) {
        // Search deeper or shallower depending on if the result of the
        // reduced-depth search indicates a promising score
        const bool do_deeper_search = score > (best_score + 35 + 2 * new_depth);
        const bool do_shallower_search = score < best_score + 8;
        new_depth += do_deeper_search - do_shallower_search;
      }
    } else {
      // If we didn't perform late move reduction, then we search this move at
      // full depth with a null window search if we don't expect it to be a PV
      // move
      needs_full_search = !in_pv_node || moves_seen >= 1;
    }

    // Either the move has potential from a reduced depth search or it's not
    // expected to be a PV move, therefore we search it with a null window
    if (needs_full_search) {
      score = -PVSearch<NodeType::kNonPV>(
          thread, new_depth, -alpha - 1, -alpha, stack + 1, !cut_node);
    }

    // Perform a full window search on this move if it's known to be good
    if (in_pv_node && (score > alpha || moves_seen == 0)) {
      score = -PVSearch<NodeType::kPV>(
          thread, new_depth, -beta, -alpha, stack + 1, false);
    }

    board.UndoMove();

    if (in_root && thread.IsMainThread()) {
      if (auto timed_limiter = time_mgmt_.GetTimedLimiter()) {
        timed_limiter->NodesSpent(move) +=
            thread.nodes_searched - prev_nodes_searched;
      }
    }

    if (ShouldQuit(thread)) {
      return 0;
    }

    moves_seen++;

    if (score > best_score) {
      best_score = score;

      if (score > alpha) {
        stack->best_move = best_move = move;

        stack->pv.Clear();
        stack->pv.Push(move);
        stack->pv.AppendPV((stack + 1)->pv);

        alpha = score;
        if (alpha >= beta) {
          if (is_quiet) {
            stack->AddKillerMove(move);
            history.quiet_history->UpdateScore(
                state, stack, depth, threats, quiets);
            history.continuation_history->UpdateScore(
                state, stack, depth, quiets);
          } else if (is_capture) {
            history.capture_history->UpdateScore(state, stack, depth);
          }
          // Beta cutoff: The opponent had a better move earlier in the tree
          break;
        }
      }
    }

    // Penalize the history score of moves that failed to raise alpha
    if (move != best_move) {
      if (is_quiet)
        quiets.Push(move);
      else if (is_capture)
        captures.Push(move);
    }
  }

  // Terminal state if no legal moves were found
  if (moves_seen == 0) {
    return in_check ? -kMateScore + stack->ply : kDrawScore;
  }

  if (best_move) {
    // Since "good" captures are expected to be the best moves, we apply a
    // penalty to all captures even in the case where the best move was quiet
    history.capture_history->Penalize(state, depth, captures);
  }

  if (syzygy::enabled) {
    best_score = std::clamp(best_score, syzygy_min_score, syzygy_max_score);
  }

  if (!stack->excluded_tt_move) {
    auto tt_flag = TranspositionTableEntry::kExact;
    if (alpha >= beta) {
      // Beta cutoff
      tt_flag = TranspositionTableEntry::kLowerBound;
    } else if (alpha <= original_alpha) {
      // Alpha failed to raise
      tt_flag = TranspositionTableEntry::kUpperBound;
    }

    // Attempt to update the transposition table with the evaluation of this
    // position
<<<<<<< HEAD
    const TranspositionTableEntry new_tt_entry(
        state.zobrist_key, depth, tt_flag, best_score, best_move, tt_was_in_pv);
    transposition_table_.Save(
=======
    const TranspositionTableEntry new_tt_entry(state.zobrist_key,
                                               depth,
                                               tt_flag,
                                               best_score,
                                               raw_static_eval,
                                               best_move,
                                               tt_was_in_pv);
    transposition_table.Save(
>>>>>>> 08b7d951
        tt_entry, new_tt_entry, state.zobrist_key, stack->ply);

    if (!in_check && (!best_move || !best_move.IsNoisy(state))) {
      history.correction_history->UpdateScore(
          state, stack, best_score, tt_flag, depth);
    }
  }

  return stack->score = best_score;
}

void Search::Run(Thread &thread) {
  while (true) {
    // Indicate that we have stopped searching
    stop_barrier_.ArriveAndWait();
    // Indicate that we are waiting for the search signal
    start_barrier_.ArriveAndWait();

    if (quit_.load(std::memory_order_acquire)) {
      return;
    }

    IterativeDeepening<SearchType::kRegular>(thread);
  }
}

void Search::WaitForThreads() {
  if (searching_threads_.load() > 0) {
    std::unique_lock lock(thread_stopped_mutex_);
    thread_stopped_signal_.wait(lock, [this] {
      return searching_threads_.load(std::memory_order_seq_cst) == 0;
    });
  }
}

void Search::QuitThreads() {
  if (threads_.empty()) {
    return;
  }

  quit_.store(true, std::memory_order_release);
  stop_barrier_.ArriveAndWait();
  start_barrier_.ArriveAndWait();

  for (auto &thread : threads_) {
    if (thread->raw_thread.joinable()) {
      thread->raw_thread.join();
    }
  }
}

bool Search::ShouldQuit(Thread &thread) {
  if (stop_.load(std::memory_order_relaxed)) return true;
  if (thread.IsMainThread()) {
    return thread.stack.Front().best_move &&
           time_mgmt_.TimesUp(thread.nodes_searched);
  }
  return false;
}

void Search::SetThreadCount(U16 count) {
  if (threads_.size() == count) {
    return;
  } else if (!threads_.empty()) {
    QuitThreads();
  }

  quit_.store(false, std::memory_order_release);

  search_end_barrier_.Reset(count);
  // Count + 1 so that we can arrive/wait in the UCI thread as well
  stop_barrier_.Reset(count + 1);
  start_barrier_.Reset(count + 1);

  threads_.clear();
  threads_.shrink_to_fit();
  threads_.reserve(count);

  next_thread_id_ = 0;
  for (U16 i = 0; i < count; i++) {
    auto &thread =
        threads_.emplace_back(std::make_unique<Thread>(next_thread_id_++));
    thread->raw_thread = std::thread([this, &thread]() { Run(*thread); });
  }
}

void Search::Start(TimeConfig time_config) {
  if (searching_threads_.load() > 0) {
    return;
  }

  // Wait untl all search threads have stopped
  stop_barrier_.ArriveAndWait();
  stop_.store(false, std::memory_order_relaxed);

  time_mgmt_.SetConfig(time_config);
  time_mgmt_.Start();

  searching_threads_.store(static_cast<U16>(threads_.size()),
                           std::memory_order_seq_cst);
  for (auto &thread : threads_) {
    thread->Reset(board_);
  }

  // Wait until all search threads have received the signal
  start_barrier_.ArriveAndWait();
}

std::pair<Score, Move> Search::DataGenStart(std::unique_ptr<Thread> &thread,
                                            TimeConfig time_config) {
  stop_.store(false, std::memory_order_relaxed);

  time_mgmt_.SetConfig(time_config);
  time_mgmt_.Start();

  thread->Reset(board_);

  IterativeDeepening<SearchType::kBench>(*thread);

  const auto &stack = thread->stack.Front();
  return {stack.score * (board_.GetState().turn == Color::kBlack ? -1 : 1),
          stack.best_move};
}

U64 Search::Bench(int depth) {
  TimeConfig config{.depth = depth};
  time_mgmt_.SetConfig(config);
  time_mgmt_.Start();

  stop_.store(false, std::memory_order_seq_cst);

  auto thread = std::make_unique<Thread>(0);
  thread->Reset(board_);

  IterativeDeepening<SearchType::kBench>(*thread);
  return thread->nodes_searched;
}

void Search::Stop() {
  stop_.store(true, std::memory_order_relaxed);
  WaitForThreads();
}

void Search::NewGame(bool clear_tables) {
  if (clear_tables) {
    transposition_table_.Clear();
    eval::pawn_cache.Clear();
  }

  for (auto &thread : threads_) {
    thread->NewGame();
  }
}

const TimeManagement &Search::GetTimeManagement() const {
  return time_mgmt_;
}

U64 Search::GetNodesSearched() const {
  return std::accumulate(
      threads_.begin(), threads_.end(), 0ULL, [](auto sum, const auto &thread) {
        return sum + thread->nodes_searched;
      });
}

void Search::ResizeHash(U64 size) {
  transposition_table_.Resize(size);
}

}  // namespace search<|MERGE_RESOLUTION|>--- conflicted
+++ resolved
@@ -210,13 +210,8 @@
 
   // Probe the transposition table to see if we have already evaluated this
   // position
-<<<<<<< HEAD
   const int tt_depth = state.InCheck();
   const auto tt_entry = transposition_table_.Probe(state.zobrist_key);
-=======
-  const int tt_depth = in_check;
-  const auto tt_entry = transposition_table.Probe(state.zobrist_key);
->>>>>>> 08b7d951
   const bool tt_hit = tt_entry->CompareKey(state.zobrist_key);
 
   auto tt_move = Move::NullMove();
@@ -435,14 +430,10 @@
   // Probe the Syzygy table bases
   int syzygy_min_score = -kMateScore, syzygy_max_score = kMateScore;
   if (syzygy::enabled && !in_root && !stack->excluded_tt_move &&
-<<<<<<< HEAD
       state.Occupied().PopCount() <= 7 && depth >= syzygy::probe_depth &&
       state.fifty_moves_clock == 0 &&
       !state.castle_rights.CanCastle(state.turn) &&
       !state.castle_rights.CanCastle(FlipColor(state.turn))) {
-=======
-      state.Occupied().PopCount() <= 7) {
->>>>>>> 08b7d951
     const auto tb_result = syzygy::ProbePosition(state);
     if (tb_result != syzygy::ProbeResult::kFailed) {
       Score score;
@@ -507,7 +498,7 @@
                                                  raw_static_eval,
                                                  Move::NullMove(),
                                                  tt_was_in_pv);
-      transposition_table.Save(
+      transposition_table_.Save(
           tt_entry, new_tt_entry, state.zobrist_key, stack->ply);
     }
 
@@ -664,7 +655,7 @@
                 raw_static_eval,
                 Move::NullMove(),
                 tt_was_in_pv);
-            transposition_table.Save(
+            transposition_table_.Save(
                 tt_entry, new_tt_entry, state.zobrist_key, stack->ply);
             return score;
           }
@@ -953,11 +944,6 @@
 
     // Attempt to update the transposition table with the evaluation of this
     // position
-<<<<<<< HEAD
-    const TranspositionTableEntry new_tt_entry(
-        state.zobrist_key, depth, tt_flag, best_score, best_move, tt_was_in_pv);
-    transposition_table_.Save(
-=======
     const TranspositionTableEntry new_tt_entry(state.zobrist_key,
                                                depth,
                                                tt_flag,
@@ -965,8 +951,7 @@
                                                raw_static_eval,
                                                best_move,
                                                tt_was_in_pv);
-    transposition_table.Save(
->>>>>>> 08b7d951
+    transposition_table_.Save(
         tt_entry, new_tt_entry, state.zobrist_key, stack->ply);
 
     if (!in_check && (!best_move || !best_move.IsNoisy(state))) {
