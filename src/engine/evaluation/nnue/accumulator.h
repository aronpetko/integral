#ifndef INTEGRAL_ACCUMULATOR_H
#define INTEGRAL_ACCUMULATOR_H

#include "../../../chess/board.h"
#include "arch.h"
#include "nnue.h"

namespace nnue {

constexpr U8 kBucketDivisor =
    (32 + arch::kOutputBucketCount - 1) / arch::kOutputBucketCount;

// clang-format off
constexpr std::array<int, 64> kKingBucketMap {
  0, 0, 1, 1, 1, 1, 0, 0,
  2, 2, 2, 2, 2, 2, 2, 2,
  3, 3, 3, 3, 3, 3, 3, 3,
  3, 3, 3, 3, 3, 3, 3, 3,
  3, 3, 3, 3, 3, 3, 3, 3,
  3, 3, 3, 3, 3, 3, 3, 3,
  3, 3, 3, 3, 3, 3, 3, 3,
  3, 3, 3, 3, 3, 3, 3, 3,
};
// clang-format on

<<<<<<< HEAD
struct FeatureData {
  Square square = Squares::kNoSquare;
  PieceType piece = PieceType::kNone;
  Color color = Color::kNoColor;
};

struct AccumulatorChange {
  FeatureData sub_0, add_0, sub_1, add_1;

  enum Type {
    kNormal,
    kCapture,
    kCastle,
    kPromotion,
    kEnPassant
  } type;
};

=======
>>>>>>> db47f8d9
static std::array<I16, arch::kHiddenLayerSize>& GetFeatureTable(
    Square square,
    Square king_square,
    PieceType piece,
    Color piece_color,
    Color perspective) {
  if (king_square.File() >= kFileE) {
    square = square ^ 0b111;
  }

  const int relative_king_square = king_square ^ (56 * perspective);
  const int king_bucket_idx = kKingBucketMap[relative_king_square];
  const int square_idx = static_cast<int>(square ^ (56 * perspective));
  const int color_idx = static_cast<int>(perspective != piece_color);
  const int piece_idx = static_cast<int>(piece);

  return network
      ->feature_weights[king_bucket_idx][color_idx][piece_idx][square_idx];
}

class PerspectiveAccumulator {
 public:
  PerspectiveAccumulator() : values_({}) {}

  void Refresh(const BoardState& state, Color perspective) {
    // Initialize the accumulator values with the network biases
    for (int i = 0; i < arch::kHiddenLayerSize; ++i) {
      values_[i] = network->feature_biases[i];
    }

    const Square king_square = state.King(perspective).GetLsb();

    // Add each piece's features
    for (int piece = PieceType::kPawn; piece <= PieceType::kKing; ++piece) {
      for (Square square : state.piece_bbs[piece]) {
        AddFeature(*this,
                   perspective,
                   king_square,
                   square,
                   static_cast<PieceType>(piece),
                   state.GetPieceColor(square));
      }
    }
  }

  void ApplyChange(const PerspectiveAccumulator& previous,
                   const AccumulatorChange& change,
                   Color perspective,
                   Square king_square) {
    switch (change.type) {
      case AccumulatorChange::kNormal:
        AddSubFeatures(previous,
                       perspective,
                       king_square,
                       change.add_0.square,
                       change.add_0.piece,
                       change.add_0.color,
                       change.sub_0.square,
                       change.sub_0.piece,
                       change.sub_0.color);
        break;
      case AccumulatorChange::kCapture:
        AddSubSubFeatures(previous,
                          perspective,
                          king_square,
                          change.add_0.square,
                          change.add_0.piece,
                          change.add_0.color,
                          change.sub_0.square,
                          change.sub_0.piece,
                          change.sub_0.color,
                          change.sub_1.square,
                          change.sub_1.piece,
                          change.sub_1.color);
        break;
      case AccumulatorChange::kCastle:
        AddAddSubSubFeatures(previous,
                             perspective,
                             king_square,
                             change.add_0.square,
                             change.add_0.piece,
                             change.add_0.color,
                             change.add_1.square,
                             change.add_1.piece,
                             change.add_1.color,
                             change.sub_0.square,
                             change.sub_0.piece,
                             change.sub_0.color,
                             change.sub_1.square,
                             change.sub_1.piece,
                             change.sub_1.color);
        break;
      case AccumulatorChange::kPromotion:
        if (change.sub_1.piece != PieceType::kNone) {
          // Promotion with capture
          AddSubSubFeatures(previous,
                            perspective,
                            king_square,
                            change.add_0.square,
                            change.add_0.piece,
                            change.add_0.color,
                            change.sub_0.square,
                            change.sub_0.piece,
                            change.sub_0.color,
                            change.sub_1.square,
                            change.sub_1.piece,
                            change.sub_1.color);
        } else {
          // Promotion without capture
          AddSubFeatures(previous,
                         perspective,
                         king_square,
                         change.add_0.square,
                         change.add_0.piece,
                         change.add_0.color,
                         change.sub_0.square,
                         change.sub_0.piece,
                         change.sub_0.color);
        }
        break;
      case AccumulatorChange::kEnPassant:
        AddSubSubFeatures(previous,
                          perspective,
                          king_square,
                          change.add_0.square,
                          change.add_0.piece,
                          change.add_0.color,
                          change.sub_0.square,
                          change.sub_0.piece,
                          change.sub_0.color,
                          change.sub_1.square,
                          change.sub_1.piece,
                          change.sub_1.color);
        break;
    }
  }

  // Update features by adding a single feature
  void AddFeature(const PerspectiveAccumulator& previous,
                  Color perspective,
                  Square king_square,
                  Square square,
                  PieceType piece,
                  Color piece_color) {
    const auto& table =
        GetFeatureTable(square, king_square, piece, piece_color, perspective);
    for (int i = 0; i < arch::kHiddenLayerSize; ++i) {
      values_[i] = previous[i] + table[i];
    }
  }

  // Update features by adding one feature and subtracting another
  void AddSubFeatures(const PerspectiveAccumulator& previous,
                      Color perspective,
                      Square king_square,
                      Square add_square,
                      PieceType add_piece,
                      Color add_piece_color,
                      Square sub_square,
                      PieceType sub_piece,
                      Color sub_piece_color) {
    const auto& add_table = GetFeatureTable(
        add_square, king_square, add_piece, add_piece_color, perspective);
    const auto& sub_table = GetFeatureTable(
        sub_square, king_square, sub_piece, sub_piece_color, perspective);
    for (int i = 0; i < arch::kHiddenLayerSize; ++i) {
      values_[i] = previous[i] + add_table[i] - sub_table[i];
    }
  }

  // Update features by adding two features and subtracting two features
  void AddAddSubSubFeatures(const PerspectiveAccumulator& previous,
                            Color perspective,
                            Square king_square,
                            Square add_square1,
                            PieceType add_piece1,
                            Color add_piece_color1,
                            Square add_square2,
                            PieceType add_piece2,
                            Color add_piece_color2,
                            Square sub_square1,
                            PieceType sub_piece1,
                            Color sub_piece_color1,
                            Square sub_square2,
                            PieceType sub_piece2,
                            Color sub_piece_color2) {
    const auto& add_table1 = GetFeatureTable(
        add_square1, king_square, add_piece1, add_piece_color1, perspective);
    const auto& add_table2 = GetFeatureTable(
        add_square2, king_square, add_piece2, add_piece_color2, perspective);
    const auto& sub_table1 = GetFeatureTable(
        sub_square1, king_square, sub_piece1, sub_piece_color1, perspective);
    const auto& sub_table2 = GetFeatureTable(
        sub_square2, king_square, sub_piece2, sub_piece_color2, perspective);
    for (int i = 0; i < arch::kHiddenLayerSize; ++i) {
      values_[i] = previous[i] + add_table1[i] + add_table2[i] - sub_table1[i] -
                   sub_table2[i];
    }
  }

  // Update features by adding one feature and subtracting two features
  void AddSubSubFeatures(const PerspectiveAccumulator& previous,
                         Color perspective,
                         Square king_square,
                         Square add_square,
                         PieceType add_piece,
                         Color add_piece_color,
                         Square sub_square1,
                         PieceType sub_piece1,
                         Color sub_piece_color1,
                         Square sub_square2,
                         PieceType sub_piece2,
                         Color sub_piece_color2) {
    const auto& add_table = GetFeatureTable(
        add_square, king_square, add_piece, add_piece_color, perspective);
    const auto& sub_table1 = GetFeatureTable(
        sub_square1, king_square, sub_piece1, sub_piece_color1, perspective);
    const auto& sub_table2 = GetFeatureTable(
        sub_square2, king_square, sub_piece2, sub_piece_color2, perspective);
    for (int i = 0; i < arch::kHiddenLayerSize; ++i) {
      values_[i] = previous[i] + add_table[i] - sub_table1[i] - sub_table2[i];
    }
  }

  I16& operator[](int idx) {
    return values_[idx];
  }

  const I16& operator[](int idx) const {
    return values_[idx];
  }

 private:
  alignas(64) std::array<I16, arch::kHiddenLayerSize> values_;
};

struct AccumulatorEntry {
  std::array<PerspectiveAccumulator, 2> perspectives;
  AccumulatorChange change;
  std::array<Square, 2> kings;
  std::array<bool, 2> updated;
};

class Accumulator {
 public:
  Accumulator() : head_idx_(0) {
    stack_.resize(2048);
  }

  void SetFromState(const BoardState& state) {
    head_idx_ = 0;
    for (const Color color : {Color::kBlack, Color::kWhite}) {
      Refresh(state, color);
    }
  }

  void Refresh(const BoardState& state, Color perspective) {
    stack_[head_idx_].perspectives[perspective].Refresh(state, perspective);
    stack_[head_idx_].kings[perspective] = state.King(perspective).GetLsb();
    stack_[head_idx_].updated[perspective] = true;
  }

  void PushChange(const BoardState& state, Move move) {
    IncrementHead();

    auto& entry = stack_[head_idx_];
    auto& change = entry.change;

    change = AccumulatorChange{};

    const auto from = move.GetFrom();
    const auto to = move.GetTo();
    const auto type = move.GetType();
    const auto moving_piece = state.GetPieceType(from);
    const auto captured_piece = state.GetPieceType(to);
    const auto moving_color = state.GetPieceColor(from);
    const auto opponent_color =
        move.IsCapture(state) ? FlipColor(moving_color) : Color::kNoColor;

    if (moving_piece == PieceType::kKing) {
<<<<<<< HEAD
      entry.kings[moving_color] = to;
=======
      // Refresh the perspective's accumulator if the king crosses to the other
      // half of the board
      if ((from.File() >= kFileE) != (to.File() >= kFileE)) {
        return true;
      }

      // Refresh if the king changes buckets
      return kKingBucketMap[from ^ (56 * state.turn)] !=
             kKingBucketMap[to ^ (56 * state.turn)];
>>>>>>> db47f8d9
    }
    entry.kings[FlipColor(moving_color)] =
        state.King(FlipColor(moving_color)).GetLsb();

    entry.updated[Color::kBlack] = false;
    entry.updated[Color::kWhite] = false;

    switch (type) {
      case MoveType::kPromotion: {
        auto promotion_piece = static_cast<PieceType>(
            static_cast<int>(move.GetPromotionType()) + 1);
        change.type = AccumulatorChange::kPromotion;
        change.add_0 = {to, promotion_piece, moving_color};
        change.sub_0 = {from, moving_piece, moving_color};
        if (captured_piece != PieceType::kNone) {
          change.sub_1 = {to, captured_piece, opponent_color};
        }
        break;
      }
      case MoveType::kCastle: {
        change.type = AccumulatorChange::kCastle;
        const Square rook_from = to > from ? Square(to + 1) : Square(to - 2);
        const Square rook_to = to > from ? Square(to - 1) : Square(to + 1);
        change.add_0 = {to, PieceType::kKing, moving_color};
        change.add_1 = {rook_to, PieceType::kRook, moving_color};
        change.sub_0 = {from, PieceType::kKing, moving_color};
        change.sub_1 = {rook_from, PieceType::kRook, moving_color};
        break;
      }
      case MoveType::kEnPassant: {
        change.type = AccumulatorChange::kEnPassant;
        const Square captured_pawn =
            Square(to - (moving_color == Color::kWhite ? 8 : -8));
        change.add_0 = {to, PieceType::kPawn, moving_color};
        change.sub_0 = {from, PieceType::kPawn, moving_color};
        change.sub_1 = {captured_pawn, PieceType::kPawn, opponent_color};
        break;
      }
      case MoveType::kNormal: {
        if (captured_piece != PieceType::kNone) {
          change.type = AccumulatorChange::kCapture;
          change.add_0 = {to, moving_piece, moving_color};
          change.sub_0 = {from, moving_piece, moving_color};
          change.sub_1 = {to, captured_piece, opponent_color};
        } else {
          change.type = AccumulatorChange::kNormal;
          change.add_0 = {to, moving_piece, moving_color};
          change.sub_0 = {from, moving_piece, moving_color};
        }
        break;
      }
      default:
        break;
    }
  }

<<<<<<< HEAD
  void ApplyChanges(const BoardState& state) {
    for (Color perspective : {Color::kWhite, Color::kBlack}) {
      if (stack_[head_idx_].updated[perspective]) {
        continue;
      }

      const Square king = stack_[head_idx_].kings[perspective];
      int iter = head_idx_;

      while (true) {
        --iter;

        // If the accumulator needs a refresh, we skip applying updates and just
        // refresh it
        if (NeedRefresh(perspective, stack_[iter].kings[perspective], king)) {
          Refresh(state, perspective);
          break;
        }

        // We've found the earliest updated accumulator
        if (stack_[iter].updated[perspective]) {
          int last_updated = iter;

          // Apply all updates from the earliest updated accumulator to now
          while (last_updated != head_idx_) {
            stack_[last_updated + 1].perspectives[perspective].ApplyChange(
                stack_[last_updated].perspectives[perspective],
                stack_[last_updated + 1].change,
                perspective,
                king);
            // Mark the accumulator as having been updated
            stack_[++last_updated].updated[perspective] = true;
          }
          break;
        }
      }
    }
  }

  [[nodiscard]] bool NeedRefresh(Color perspective,
                                 Square old_king,
                                 Square new_king) const {
    // Check if the king moved into a different bucket
    if (kKingBucketMap[old_king ^ (56 * perspective)] !=
        kKingBucketMap[new_king ^ (56 * perspective)]) {
      return true;
    }

    // Check if the king has moved to a different half of the board
    return (old_king.File() >= kFileE) != (new_king.File() >= kFileE);
  }

  void IncrementHead() {
    // Move forward the head accumulator
    if (++head_idx_ == stack_.size()) {
      stack_.emplace_back();
    }
  }

  void MakeMove(const BoardState& state, Color perspective, Move move) {
    // Don't make any changes in a null move
    if (!move) {
      return;
    }

=======
  void IncrementHead() {
    // Move forward the head accumulator
    if (++head_idx_ == stack_.size()) {
      stack_.emplace_back();
    }
  }

  void MakeMove(const BoardState& state, Color perspective, Move move) {
    // Don't make any changes in a null move
    if (!move) {
      return;
    }

>>>>>>> db47f8d9
    const auto& prev_head = stack_[head_idx_ - 1];
    const auto from = move.GetFrom();
    const auto to = move.GetTo();
    const auto type = move.GetType();
    const auto moving_piece = state.GetPieceType(from);
    const auto captured_piece = state.GetPieceType(to);
    const auto moving_color = state.GetPieceColor(from);
    const auto opponent_color =
        move.IsCapture(state) ? FlipColor(moving_color) : Color::kNoColor;

    const Square king_square = std::clamp<Square>(
        state.King(perspective).GetLsb(), Squares::kA1, Squares::kH8);
    switch (type) {
      case MoveType::kPromotion: {
        auto promotion_piece = static_cast<PieceType>(
            static_cast<int>(move.GetPromotionType()) + 1);
        if (captured_piece != PieceType::kNone) {
          // Promotion with capture
          stack_[head_idx_].perspectives[perspective].AddSubSubFeatures(
              prev_head.perspectives[perspective],
              perspective,
              king_square,
              to,
              promotion_piece,
              moving_color,
              from,
              moving_piece,
              moving_color,
              to,
              captured_piece,
              opponent_color);
        } else {
          // Promotion without capture
          stack_[head_idx_].perspectives[perspective].AddSubFeatures(
              prev_head.perspectives[perspective],
              perspective,
              king_square,
              to,
              promotion_piece,
              moving_color,
              from,
              moving_piece,
              moving_color);
        }
        break;
      }
      case MoveType::kCastle: {
        const Square rook_from = to > from ? Square(to + 1) : Square(to - 2);
        const Square rook_to = to > from ? Square(to - 1) : Square(to + 1);
        stack_[head_idx_].perspectives[perspective].AddAddSubSubFeatures(
            prev_head.perspectives[perspective],
            perspective,
            king_square,
            to,
            PieceType::kKing,
            moving_color,
            rook_to,
            PieceType::kRook,
            moving_color,
            from,
            PieceType::kKing,
            moving_color,
            rook_from,
            PieceType::kRook,
            moving_color);
        break;
      }
      case MoveType::kEnPassant: {
        const Square captured_pawn =
            Square(to - (moving_color == Color::kWhite ? 8 : -8));
        stack_[head_idx_].perspectives[perspective].AddSubSubFeatures(
            prev_head.perspectives[perspective],
            perspective,
            king_square,
            to,
            PieceType::kPawn,
            moving_color,
            from,
            moving_piece,
            moving_color,
            captured_pawn,
            PieceType::kPawn,
            opponent_color);
        break;
      }
      case MoveType::kNormal: {
        if (captured_piece != PieceType::kNone) {
          stack_[head_idx_].perspectives[perspective].AddSubSubFeatures(
              prev_head.perspectives[perspective],
              perspective,
              king_square,
              to,
              moving_piece,
              moving_color,
              from,
              moving_piece,
              moving_color,
              to,
              captured_piece,
              opponent_color);
        } else {
          stack_[head_idx_].perspectives[perspective].AddSubFeatures(
              prev_head.perspectives[perspective],
              perspective,
              king_square,
              to,
              moving_piece,
              moving_color,
              from,
              moving_piece,
              moving_color);
        }
        break;
      }
      default:
        break;
    }
  }

  void MakeMove(const BoardState& state, Move move) {
    // Don't make any changes in a null move
    if (!move) {
      return;
    }

    for (const Color perspective : {Color::kWhite, Color::kBlack}) {
      MakeMove(state, perspective, move);
    }
  }

  void UndoMove() {
    --head_idx_;
  }

  [[nodiscard]] int GetOutputBucket(const BoardState& state) const {
    return std::min((state.Occupied().PopCount() - 2) / kBucketDivisor,
                    static_cast<int>(arch::kOutputBucketCount - 1));
  }

  PerspectiveAccumulator& operator[](int perspective) {
    return stack_[head_idx_].perspectives[perspective];
  }

  const PerspectiveAccumulator& operator[](int perspective) const {
    return stack_[head_idx_].perspectives[perspective];
  }

 private:
  int head_idx_;
  std::vector<AccumulatorEntry> stack_;
};

}  // namespace nnue

#endif<|MERGE_RESOLUTION|>--- conflicted
+++ resolved
@@ -23,7 +23,6 @@
 };
 // clang-format on
 
-<<<<<<< HEAD
 struct FeatureData {
   Square square = Squares::kNoSquare;
   PieceType piece = PieceType::kNone;
@@ -42,8 +41,6 @@
   } type;
 };
 
-=======
->>>>>>> db47f8d9
 static std::array<I16, arch::kHiddenLayerSize>& GetFeatureTable(
     Square square,
     Square king_square,
@@ -324,19 +321,7 @@
         move.IsCapture(state) ? FlipColor(moving_color) : Color::kNoColor;
 
     if (moving_piece == PieceType::kKing) {
-<<<<<<< HEAD
       entry.kings[moving_color] = to;
-=======
-      // Refresh the perspective's accumulator if the king crosses to the other
-      // half of the board
-      if ((from.File() >= kFileE) != (to.File() >= kFileE)) {
-        return true;
-      }
-
-      // Refresh if the king changes buckets
-      return kKingBucketMap[from ^ (56 * state.turn)] !=
-             kKingBucketMap[to ^ (56 * state.turn)];
->>>>>>> db47f8d9
     }
     entry.kings[FlipColor(moving_color)] =
         state.King(FlipColor(moving_color)).GetLsb();
@@ -393,7 +378,6 @@
     }
   }
 
-<<<<<<< HEAD
   void ApplyChanges(const BoardState& state) {
     for (Color perspective : {Color::kWhite, Color::kBlack}) {
       if (stack_[head_idx_].updated[perspective]) {
@@ -459,21 +443,6 @@
       return;
     }
 
-=======
-  void IncrementHead() {
-    // Move forward the head accumulator
-    if (++head_idx_ == stack_.size()) {
-      stack_.emplace_back();
-    }
-  }
-
-  void MakeMove(const BoardState& state, Color perspective, Move move) {
-    // Don't make any changes in a null move
-    if (!move) {
-      return;
-    }
-
->>>>>>> db47f8d9
     const auto& prev_head = stack_[head_idx_ - 1];
     const auto from = move.GetFrom();
     const auto to = move.GetTo();
