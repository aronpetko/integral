#include "search.h"

#include <format>
#include <iomanip>

#include "move_picker.h"
#include "time_mgmt.h"
#include "transpo.h"

Search::Search(Board &board) : board_(board), sel_depth_(0), searching(false), move_history_(board_.get_state()) {
  const double kBaseReduction = 0.39;
  const double kDivisor = 2.36;

  for (int depth = 1; depth <= kMaxSearchDepth; depth++) {
    for (int move = 1; move < kMaxMoves; move++) {
      lmr_table_[depth][move] = static_cast<int>(kBaseReduction + std::log(depth) * std::log(move) / kDivisor);
    }
  }
}

template <SearchType type>
void Search::iterative_deepening() {
  constexpr bool print_info = type == SearchType::kRegular;

  move_history_.decay();

  // the starting ply from a root position is always zero
  const auto root_stack = &stack_[0];
  root_stack->best_move = Move::null_move();

  const int config_depth = time_mgmt_.get_config().depth;
  const int max_search_depth = config_depth ? config_depth : kMaxSearchDepth;

  Move best_move = Move::null_move();
  int score = 0;

  for (int depth = 1; depth <= max_search_depth; depth++) {
    sel_depth_ = 0;

    const int kAspirationWindowDepth = 4;
    const int kAspirationWindowDelta = 15;

<<<<<<< HEAD
    int alpha = -eval::kInfiniteScore;
    int beta = eval::kInfiniteScore;

    const int new_score = search<NodeType::kPV>(depth, 0, alpha, beta, root_stack);
    if (root_stack->best_move) {
      best_move = root_stack->best_move;
      score = new_score;
=======
    int window = kAspirationWindowDepth;
    int alpha = -eval::kInfiniteScore;
    int beta = eval::kInfiniteScore;

    if (depth >= kAspirationWindowDepth) {
      alpha = std::max(-eval::kInfiniteScore, score - window);
      beta = std::min(eval::kInfiniteScore, score + window);
    }

    while (searching && !time_mgmt_.soft_times_up(root_stack->best_move)) {
      const int new_score = search<NodeType::kPV>(depth, 0, alpha, beta, root_stack);
      if (root_stack->best_move) {
        best_move = root_stack->best_move;
        score = new_score;
      }

      if (score <= alpha) {
        // we failed low which means 1) we don't have a move to play and 2)
        beta = (alpha + beta) / 2;

        // decrease alpha by the window size to expand the search range downwards
        // ensures search encompasses potentially better moves that were previously outside the initial narrower window
        alpha = std::max(-eval::kInfiniteScore, alpha - window);
      } else if (score >= beta) {
        // we failed hard on a pv node, which is abnormal and requires further verification
        // this adjustment allows the search to explore further along this promising path without cutting off due to an
        // overly restrictive beta bound
        beta = std::min(eval::kInfiniteScore, beta + window);
      } else {
        // quit now, since the score fell within the bounds of the aspiration window
        break;
      }

      // widen the aspiration window for the next iteration if we fail low or hard again
      window += window / 3;
>>>>>>> 798e3b6e
    }

    if (print_info) {
      const bool is_mate = eval::is_mate_score(score);
      std::cout << std::format("info depth {} seldepth {} {} {} nodes {} time {} nps {} pv {}",
                               depth,
                               sel_depth_,
                               is_mate ? "mate" : "cp",
                               is_mate ? eval::mate_in(score) : score,
                               time_mgmt_.get_nodes_searched(),
                               time_mgmt_.time_elapsed(),
                               time_mgmt_.nodes_per_second(),
                               root_stack->pv.to_string())
                << std::endl;
    }

    if (!searching || time_mgmt_.soft_times_up(root_stack->best_move)) {
      break;
    }
  }

  if (print_info) {
    std::cout << std::format("bestmove {}", best_move.to_string()) << std::endl;
  }

  stop();
}

template <NodeType node_type>
int Search::quiescent_search(int ply, int alpha, int beta, Stack *stack) {
  if (board_.is_draw(ply)) {
    return eval::kDrawScore;
  }

  const auto &state = board_.get_state();

  // early cutoff in quiescent search since we're focused on evaluating quiet positions,
  // rather than exploring all possibilities
  const int static_eval = eval::evaluate(state);
  if (static_eval >= beta || ply >= kMaxPlyFromRoot) {
    return static_eval;
  }

  // alpha can be updated if no cutoff occurred
  alpha = std::max(alpha, static_eval);

  // a principal variation (pv) node is a node that falls between the [alpha, beta] window and one which most child
  // moves are searched during the pv search, we attempt to guess which moves will be pv or non-pv nodes and re-search
  // depending on if we were wrong
  constexpr bool in_pv_node = node_type != NodeType::kNonPV;

  int best_score = static_eval;
  Move best_move = Move::null_move();

  MovePicker move_picker(MovePickerType::kQuiescence, board_, Move::null_move(), move_history_, stack);
  Move move;
  while ((move = move_picker.next())) {
    if (!board_.is_move_legal(move)) {
      continue;
    }

    board_.make_move(move);
    const int score = -quiescent_search<node_type>(ply + 1, -beta, -alpha, stack->ahead());
    board_.undo_move();

    time_mgmt_.update_nodes_searched();
    if (time_mgmt_.times_up()) {
      break;
    }

    if (score > best_score) {
      best_score = score;

      if (score > alpha) {
        alpha = score;
        if (alpha >= beta) {
          // beta cutoff because the opponent would never allow this position to occur
          break;
        }
      }
    }
  }

  return best_score;
}

template <NodeType node_type>
int Search::search(int depth, int ply, int alpha, int beta, Stack *stack) {
  sel_depth_ = std::max(sel_depth_, stack->ply = ply);

  if (board_.is_draw(ply)) {
    return eval::kDrawScore;
  }

  const auto &state = board_.get_state();

  // ensure we never fall into quiescent search when the side to move is in check
  if (state.in_check()) {
    depth++;
  }

  // search until a quiet position is found to evaluate when we've searched to the depth limit
  assert(depth >= 0);
  if (depth == 0) {
    return quiescent_search<node_type>(ply, alpha, beta, stack);
  }

  // a principal variation (pv) node is a node that falls between the [alpha, beta] window and one which most child
  // moves are searched during the pv search, we attempt to guess which moves will be pv or non-pv nodes and re-search
  // depending on if we were wrong
  constexpr bool in_pv_node = node_type != NodeType::kNonPV;
  const bool in_root = ply == 0;

  // probe the transposition table to see if we have already evaluated this position
  const auto &tt_entry = transposition_table.probe(state.zobrist_key);
  const bool tt_hit = tt_entry.compare_key(state.zobrist_key);
  const auto tt_move = tt_hit ? tt_entry.move : Move::null_move();

  if (!in_pv_node && tt_hit && tt_entry.depth >= depth && tt_entry.score != kScoreNone) {
    // saved scores from non-pv nodes must fall within the current alpha/beta window to allow early cutoff
    if (tt_entry.flag == TranspositionTable::Entry::kUpperBound && tt_entry.score <= alpha ||
        tt_entry.flag == TranspositionTable::Entry::kLowerBound && tt_entry.score >= beta ||
        tt_entry.flag == TranspositionTable::Entry::kExact) {
      return transposition_table.correct_score(tt_entry.score, ply);
    }
  }

  // use the tt entry's evaluation if possible
  bool use_tt_eval = false;
  if (tt_hit && tt_entry.score != kScoreNone) {
    if (tt_entry.flag == TranspositionTable::Entry::kUpperBound && tt_entry.score <= alpha ||
        tt_entry.flag == TranspositionTable::Entry::kLowerBound && tt_entry.score >= beta ||
        tt_entry.flag == TranspositionTable::Entry::kExact) {
      use_tt_eval = true;
    }
  }

  const int static_eval = use_tt_eval ? tt_entry.score : eval::evaluate(state);
  stack->static_eval = state.in_check() ? kScoreNone : static_eval;

  move_history_.clear_killers(ply + 1);

  if (!in_pv_node && !state.in_check()) {
    // reverse (static) futility pruning: cutoff if we think the position can't fall below beta anytime soon
    // the margin for this comparison is scaled based on how many ply we have left to search
    if (depth <= 6 && static_eval < eval::kMateScore - kMaxPlyFromRoot) {
      const int futility_margin = depth * 75;
      if (static_eval - futility_margin >= beta) {
        return static_eval;
      }
    }

    // null move pruning: forfeit a move to our opponent and prune if we still have the advantage
    if (!state.move_played.is_null() && static_eval >= beta) {
      // avoid null move pruning a position with high zugzwang potential
      const BitBoard non_pawn_king_pieces = state.kingless_occupied(state.turn) & ~state.pawns(state.turn);
      if (non_pawn_king_pieces) {
        transposition_table.prefetch(board_.key_after(Move::null_move()));

        // ensure the reduction doesn't give us a depth below 0
        const int reduction = std::clamp<int>(depth / 4 + 4, 0, depth);

        board_.make_null_move();
        const int score = -search<NodeType::kNonPV>(depth - reduction, ply + 1, -beta, -beta + 1, stack->ahead());
        board_.undo_move();

        // if the result from our null window search around beta indicates that the opponent still doesn't gain an
        // advantage from the null move, we prune this branch
        if (score >= beta) {
          return score >= eval::kMateScore - kMaxPlyFromRoot ? beta : score;
        }
      }
    }
  }

  // keep track of the original alpha for bound determination when updating the transposition table
  const int original_alpha = alpha;
  // keep track of quiet moves that failed to cause a beta cutoff
  List<Move, kMaxMoves> bad_quiets;

  int moves_seen = 0;
  int best_score = kScoreNone;
  Move best_move = Move::null_move();

  MovePicker move_picker(MovePickerType::kSearch, board_, tt_move, move_history_, stack);
  Move move;
  while ((move = move_picker.next())) {
    transposition_table.prefetch(board_.key_after(move));

    if (!board_.is_move_legal(move)) {
      continue;
    }

    const bool is_quiet = !move.is_tactical(state);

    // pruning guards
    if (!in_root && best_score > -eval::kMateScore + kMaxPlyFromRoot) {
      // late move pruning: skip (late) quiet moves if we've already searched the most promising moves
      const int lmp_threshold = 3 + depth * depth;
      if (is_quiet && moves_seen >= lmp_threshold) {
        continue;
      }

      // static exchange evaluation (SEE) pruning: skip moves that lose too much material
      const int see_threshold = is_quiet ? -60 * depth : -130 * depth;
      if (depth <= 8 && moves_seen >= 1 && !eval::static_exchange(move, see_threshold, state)) {
        continue;
      }
    }

    // ensure that the pv only contains moves down this path
    if (in_pv_node) {
      stack->ahead()->pv.clear();
    }

    const U64 prev_nodes_searched = time_mgmt_.get_nodes_searched();

    board_.make_move(move);

    const int new_depth = depth - 1;

    // principal variation search (pvs)
    bool needs_full_search;
    int score;

    // late move reduction: moves that are less likely to be good (due to the move ordering)
    // are searched at lower depths
    if (depth > 2 && moves_seen >= 1) {
      // ensure the reduction doesn't give us a depth below 0
      const int reduction = std::clamp<int>(lmr_table_[depth][moves_seen], 0, new_depth - 1);

      // null window search at reduced depth to see if the move has potential
      score = -search<NodeType::kNonPV>(new_depth - reduction, ply + 1, -alpha - 1, -alpha, stack->ahead());
      needs_full_search = score > alpha && reduction != 0;
    } else {
      // if we didn't perform late move reduction, then we search this move at full depth with a null window search
      // if we don't expect it to be a pv move
      needs_full_search = !in_pv_node || moves_seen >= 1;
    }

    // either the move has potential from a reduced depth search or it's not expected to be a pv move
    // hence, we search it with a null window
    if (needs_full_search) {
      score = -search<NodeType::kNonPV>(new_depth, ply + 1, -alpha - 1, -alpha, stack->ahead());
    }

    // perform a full window search on this move if it's known to be good
    if (in_pv_node && (score > alpha || moves_seen == 0)) {
      score = -search<NodeType::kPV>(new_depth, ply + 1, -beta, -alpha, stack->ahead());
    }

    board_.undo_move();

    time_mgmt_.update_nodes_searched();
    if (in_root) {
      time_mgmt_.update_nodes_spent_table(move, time_mgmt_.get_nodes_searched() - prev_nodes_searched);
    }

    if (time_mgmt_.times_up()) {
      break;
    }

    moves_seen++;

    if (score > best_score) {
      best_score = score;

      if (score > alpha) {
        stack->best_move = best_move = move;

        // only update the pv line if this node was expected to be in the pv
        if (in_pv_node) {
          stack->pv.clear();
          stack->pv.push(best_move);
          stack->pv.copy_over(stack->ahead()->pv);
        }

        alpha = score;
        if (alpha >= beta) {
          if (is_quiet) {
            move_history_.update_history(move, bad_quiets, state.turn, depth);
            move_history_.update_killer_move(move, ply);
          }

          // beta cutoff because the opponent would never allow this position to occur
          break;
        }
      }
    }

    // penalize the history score of quiet moves that failed to raise alpha
    if (is_quiet && move != best_move) {
      bad_quiets.push(move);
    }
  }

  // terminal state if no legal moves were found
  if (moves_seen == 0) {
    return state.in_check() ? -eval::kMateScore + ply : eval::kDrawScore;
  }

  if (best_score != kScoreNone) {
    auto entry_flag = TranspositionTable::Entry::kExact;
    if (alpha >= beta) {
      // beta cutoff
      entry_flag = TranspositionTable::Entry::kLowerBound;
    } else if (alpha <= original_alpha) {
      // alpha failed to raise
      entry_flag = TranspositionTable::Entry::kUpperBound;
    }

    // attempt to update the transposition table with the evaluation of this position
    TranspositionTable::Entry new_tt_entry(state.zobrist_key, depth, entry_flag, best_score, best_move);
    transposition_table.save(state.zobrist_key, new_tt_entry, ply);
  }

  return best_score;
}

void Search::set_time_config(TimeManagement::Config &time_config) {
  time_mgmt_ = TimeManagement(time_config);
}

void Search::start(TimeManagement::Config &time_config) {
  if (searching) return;
  searching = true;

  set_time_config(time_config);
  time_mgmt_.start();

  std::thread([this] { iterative_deepening<SearchType::kRegular>(); }).detach();
}

void Search::bench(int depth) {
  if (searching) return;
  searching = true;

  TimeManagement::Config time_config{};
  time_config.depth = depth;

  set_time_config(time_config);
  time_mgmt_.start();

  // bench is intended to block the uci loop thread
  iterative_deepening<SearchType::kBench>();
}

void Search::stop() {
  time_mgmt_.stop();
  searching = false;
}

const TimeManagement &Search::get_time_management() {
  return time_mgmt_;
}

void Search::new_game() {
  std::ranges::fill(stack_, Stack{});
  transposition_table.clear();
  move_history_.clear();
}<|MERGE_RESOLUTION|>--- conflicted
+++ resolved
@@ -39,16 +39,7 @@
 
     const int kAspirationWindowDepth = 4;
     const int kAspirationWindowDelta = 15;
-
-<<<<<<< HEAD
-    int alpha = -eval::kInfiniteScore;
-    int beta = eval::kInfiniteScore;
-
-    const int new_score = search<NodeType::kPV>(depth, 0, alpha, beta, root_stack);
-    if (root_stack->best_move) {
-      best_move = root_stack->best_move;
-      score = new_score;
-=======
+    
     int window = kAspirationWindowDepth;
     int alpha = -eval::kInfiniteScore;
     int beta = eval::kInfiniteScore;
@@ -84,7 +75,6 @@
 
       // widen the aspiration window for the next iteration if we fail low or hard again
       window += window / 3;
->>>>>>> 798e3b6e
     }
 
     if (print_info) {
